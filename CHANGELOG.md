### Shared lists are coming to Tasks! [Read more](https://tasks.org/blog/shared-lists-are-coming)

<<<<<<< HEAD
### 11.8 (2021-03-10)

* CalDAV: Send shared list invites
  * Compatible with Tasks.org, Nextcloud, ownCloud, and sabre/dav
* Show shared list invite status in list settings
* Fix drawer count when list is shared with 2+ users
* Removed legacy EteSync v1 list management features
* Dropped support for Android 6.0
* Update translations
  * Dutch - @fvbommel
  * French - @FlorianLeChat
  * Hungarian - kaciokos
  * Indonesian - when we were sober
  * Norwegian Bokmål - @comradekingu
  * Polish - @doegedomita
  * Spanish - @FlorianLeChat
  * Turkish - Oğuz Ersen
  * Ukrainian - @IhorHordiichuk

### 11.7 (2021-03-08)

* CalDAV: Display shared list members in list settings
  * Compatible with Tasks.org, Nextcloud, ownCloud, OpenXchange, and sabre/dav
* CalDAV: List owners can remove shared list members from list
  * Compatible with Tasks.org, Nextcloud, ownCloud, and sabre/dav
* Fix time zone issue in recurrence picker
* Update translations
  * Arabic - @mhmdanas
  * Basque - Sergio Varela
  * Dutch - @fvbommel
  * French - @FlorianLeChat
  * Hungarian - kaciokos
  * Indonesian - @putulopi
  * Simplified Chinese - @sr093906
  * Spanish - @FlorianLeChat
  * Turkish - @emintufan, Oğuz Ersen
  * Ukrainian - @IhorHordiichuk
=======
### 11.6.1 (2021-03-11)

* F-Droid: Fix OpenStreetMap crash
>>>>>>> 53468263

### 11.6 (2021-03-04)

* CalDAV: Display indicator in drawer when a list is shared with other users
  * Compatible with Tasks.org, Nextcloud, ownCloud, OpenXchange, and sabre/dav
* CalDAV: Don't upload changes to read-only lists
  ([#931](https://github.com/tasks/tasks/issues/931))
* Remove unnecessary icon-mirroring for RTL users
  ([#1385](https://github.com/tasks/tasks/issues/1385) and
  [#1391](https://github.com/tasks/tasks/pull/1391)) - Thanks to @mhmdanas
* Update translations
  * Arabic - @mhmdanas
  * Basque - Sergio Varela
  * Bulgarian - @StoyanDimitrov
  * Czech - @vitSkalicky
  * Dutch - @fvbommel
  * French - @FlorianLeChat
  * Hungarian - kaciokos
  * Indonesian - @putulopi
  * Russian - Nikita Epifanov
  * Simplified Chinese - @sr093906
  * Sinhala - HelaBasa
  * Spanish - @FlorianLeChat
  * Ukrainian - @IhorHordiichuk

### 11.5.2 (2021-02-25)

* Fix CalDAV sync error
* Report errors when generating recurrence dates

### 11.5.1 (2021-02-24)

* Fix 'repeat until' date
* Fix repeat dates for UTC+13
  ([#1374](https://github.com/tasks/tasks/issues/1374))
* F-Droid: Handle null name in Nominatim reverse geocoder
  ([#1380](https://github.com/tasks/tasks/issues/1380))
* Update translations
  * Basque - Sergio Varela
  * Croatian - @ggdorman
  * Dutch - @fvbommel
  * French - @FlorianLeChat
  * Hungarian - kaciokos
  * Norwegian Bokmål - @comradekingu
  * Polish - @alex-ter
  * Russian - Nikita Epifanov
  * Simplified Chinese - @sr093906
  * Spanish - @FlorianLeChat
  * Turkish - Oğuz Ersen
  * Ukrainian - @IhorHordiichuk
  * Urdu - Maaz

### 11.5 (2021-02-17)

* Sync snooze time with Tasks.org, DAVx⁵, CalDAV, EteSync, and DecSync
  * Compatible with Thunderbird
* New map theme preference
* 10 new icons
* F-Droid: Use Nominatim for reverse geocoding
* Google Play: Use OpenStreetMap tiles when Play Services not available
* Google Play: Use Android location services when Play Services not available
* Tasks.org accounts: Use Google Places for map search
* Update translations
  * Dutch - @fvbommel
  * French - @FlorianLeChat
  * Hungarian - kaciokos
  * Indonesian - when we were sober
  * Simplified Chinese - @sr093906
  * Spanish - @FlorianLeChat
  * Ukrainian - @IhorHordiichuk

### 11.4 (2021-02-09)

* Sync collapsed subtask state with Tasks.org, DAVx⁵, CalDAV, EteSync, and
  DecSync ([#1339](https://github.com/tasks/tasks/issues/1339))
  * Compatible with Nextcloud and ownCloud
* F-Droid: Add location based reminders ([#770](https://github.com/tasks/tasks/issues/770))
* F-Droid: Replace Mapbox tiles with OpenStreetMap tiles ([#922](https://github.com/tasks/tasks/issues/922))
* Fix default start date ([#1350](https://github.com/tasks/tasks/issues/1350))

### 11.3.4 (2021-02-03)

* Adjust start times by one second during sync
  ([#1326](https://github.com/tasks/tasks/issues/1326))
  * Can now sync start time = due time with DAVx⁵, EteSync app, and DecSync CC
  * All day start date must come before all day due date with DAVx⁵, EteSync
    app, and DecSync CC
* 'Show unstarted' toggled on by default

### 11.3.3 (2021-01-30)

* Fix all-day due date synchronization
  ([#1325](https://github.com/tasks/tasks/issues/1325))

### 11.3.2 (2021-01-28)

* Fix recurrence sync issue
  ([#1323](https://github.com/tasks/tasks/issues/1323))

### 11.3.1 (2021-01-27)

* Improve support for recurring tasks with subtasks
  * Subtasks will be unchecked after completing a recurring task
  * Clear completed will not delete subtasks of recurring tasks
* Improve widget sort header when space is limited
* Add option to hide widget title
* Fix timezone conversions during synchronization
* Add Esperanto translations - @jakubfabijan

### 11.3 (2021-01-20)

* 'Hide until' is now 'Start date'
  * Synchronize start dates with Tasks.org, DAVx⁵, CalDAV, EteSync, and DecSync
  * New start date picker
  * New start date custom filter criteria
  * Add sort 'By start date'
  * Display start dates as chips
* Don't perform background sync when data saver enabled
* Preference changes
  * Add app and widget preferences to disable start date chips
  * Synchronization accounts displayed on main preference screen
  * Removed background sync and metered connection options (now respecting data
    saver mode)
  * Removed Google Tasks 'Custom order synchronization fix' (automatically
    performing full sync if 'My order' enabled)
* Bug fixes

### 11.2.2 (2021-01-07)

* Rename 'Lists' to 'Local lists' to clarify that they are not synchronized
* Tasks.org sign in improvements
* Miscellaneous improvements - Thanks @mhmdanas!

### 11.2.1 (2021-01-05)

* Fix Portuguese translation issue
* Report OpenTask sync errors
* Report Tasks.org sign in errors
* Don't crash on widget configuration error
* Purchase dialog changes

### 11.2 (2020-12-30)

* [Synchronize your Tasks.org account with third-party task and calendar apps, like Outlook,
  Thunderbird, or Apple Reminders](https://tasks.org/passwords)
* Miscellaneous improvements - Thanks @mhmdanas!

### 11.1.1 (2020-12-24)

* Fix compatibility issues with third-party clients
  * Completed tasks without completion dates
    ([222a34f](https://github.com/tasks/tasks/commit/222a34fc263816bb23f633bc9c79de78aeb3968d))
  * Tasks with start date but no due date
    ([7a1d566](https://github.com/tasks/tasks/commit/7a1d566bfb613b95d3fe1df46d8fa67200c91021))
* Miscellaneous improvements - Thanks @mhmdanas!

### 11.1 (2020-12-21)

* Add [DecSync CC synchronization](https://tasks.org/decsync)
* Fix rescheduling remotely completed recurring task
  ([5eb9370](https://github.com/tasks/tasks/commit/5eb9370294ef707b3e667c4a42851030419920d8))
* Miscellaneous code improvements - Thanks @mhmdanas!

### 11.0.1 (2020-12-17)

* Fix EteSync client issue with v2 accounts
  ([b761309](https://github.com/tasks/tasks/commit/b76130902ae0be6e1d580d588798a9ed0d7ff385))
* Fix multi-select 'Pick time' crash
* Fix default hide until due time
  ([#842](https://github.com/tasks/tasks/issues/842#issuecomment-746358382))
* Add Croatian translations - Garden Hose
* Add Urdu translations - Maaz

### 11.0 (2020-12-10)

* New Tasks.org synchronization service
* Multi-select rescheduling
* New task default settings
  * Default tags
  * Default recurrence
  * Default location
  * Hide until due time
* New custom filter criteria
  * Hidden tasks
  * Completed tasks
  * Subtasks
  * Parent tasks
  * Recurring tasks
* Added EteSync v2 support
* Deprecated EteSync v1 support
  * v1 accounts cannot be added to Tasks.org
  * v1 accounts can be added to the EteSync Android client
* Add ability to delete comments (Thanks to @romedius!)
* Add option to always display date (Thanks to @T0M0F!)
* Copy subtasks when copying tasks (Thanks to @supermzn!)
* Fix ring five times cutoff (Thanks to @przemhb!)
* Bug fixes
* Translation updates
  * Arabic - @mhmdanas
  * Basque - @osoitz, @ppasserini
  * Dutch - @fvbommel
  * French - @FlorianLeChat
  * German - @franconian, J. Lavoie, @myabc
  * Hebrew - @yarons
  * Hungarian - kaciokos
  * Indonesian - @andikatuluspangestu
  * Italian - @ppasserini, @Fs00, @pjammo
  * Korean - Sunjae Choi, @Hwaro-K
  * Norwegian Bokmål - @comradekingu
  * Polish - @alex-ter
  * Russian - Nikita Epifanov
  * Simplified Chinese - @sr093906
  * Spanish - @FlorianLeChat
  * Traditional Chinese - @realpineapplemilk
  * Turkish - @emintufan, Oğuz Ersen

### 10.4.1 (2020-11-09)

* Fix Mapbox Maps crash on Android 11 (F-Droid only)

### 10.4 (2020-10-09)

* New widget configuration options
  * Sort
  * Show hidden
  * Show completed
  * Header spacing
* Bug fixes

### 10.3 (2020-10-02)

* Collapsible sort groups in widget
* Add 'System default' widget theme
* Bug fixes

### 10.2 (2020-09-25)

* Display list, tag, and place chips on widgets
* Add option to disable list, tag, and place chips on widgets

### 10.1 (2020-09-23)

* Android 11 support
* Backup improvements
* Swipe-to-refresh initiates DAVx5/EteSync sync
* Show indicator when DAVx5/EteSync are synchronizing
* Bug fixes

### 10.0.3 (2020-09-16)

* Fix crash from calendar event snackbar
* Fix crash when setting Google Maps markers
* Fix invalid calendar entry creation

### 10.0.2 (2020-09-14)

* Fix crash from corrupted custom filter
* Fix crash in 'Astrid manual sorting' mode
* Fix missing 'Calendar event created' snackbar

### 10.0.1 (2020-09-05)

* Bug fixes
* Translation updates
  * Czech - @vitSkalicky
  * Danish - @ChMunk

### 10.0 (2020-08-31)

* PRO: DAVx⁵ support (requires [DAVx⁵ beta](https://tasks.org/davx5))
* PRO: EteSync client support
* [ToDo Agenda](https://play.google.com/store/apps/details?id=org.andstatus.todoagenda) integration
* Changed backstack behavior to follow Android conventions
* Major internal changes! Please report any bugs!
* Remove Mapbox tiles (Google Play only)
* Added 'Astrid manual sort' information to backup file
* Bug fixes
* Performance improvements
* Security improvements

[Older releases](https://github.com/tasks/tasks/blob/main/V06_09_CHANGELOG.md)<|MERGE_RESOLUTION|>--- conflicted
+++ resolved
@@ -1,6 +1,5 @@
 ### Shared lists are coming to Tasks! [Read more](https://tasks.org/blog/shared-lists-are-coming)
 
-<<<<<<< HEAD
 ### 11.8 (2021-03-10)
 
 * CalDAV: Send shared list invites
@@ -38,11 +37,10 @@
   * Spanish - @FlorianLeChat
   * Turkish - @emintufan, Oğuz Ersen
   * Ukrainian - @IhorHordiichuk
-=======
+
 ### 11.6.1 (2021-03-11)
 
 * F-Droid: Fix OpenStreetMap crash
->>>>>>> 53468263
 
 ### 11.6 (2021-03-04)
 
