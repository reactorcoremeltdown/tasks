<?xml version="1.0" encoding="utf-8"?>
<PreferenceScreen
    xmlns:android="http://schemas.android.com/apk/res/android"
    android:title="@string/EPr_defaults_header">
    <com.todoroo.astrid.ui.MultilineListPreference
        android:key="@string/p_default_importance_key"
        android:entries="@array/EPr_default_importance"
        android:entryValues="@array/EPr_default_importance_values"
        android:title="@string/EPr_default_importance_title" />
    <com.todoroo.astrid.ui.MultilineListPreference
        android:key="@string/p_default_urgency_key"
        android:entries="@array/EPr_default_urgency"
        android:entryValues="@array/EPr_default_urgency_values"
        android:title="@string/EPr_default_urgency_title" />
    <com.todoroo.astrid.ui.MultilineListPreference
        android:key="@string/p_default_hideUntil_key"
        android:entries="@array/EPr_default_hideUntil"
        android:entryValues="@array/EPr_default_hideUntil_values"
        android:title="@string/EPr_default_hideUntil_title" />
    <com.todoroo.astrid.ui.MultilineListPreference
        android:key="@string/p_default_reminders_key"
        android:entries="@array/EPr_default_reminders"
        android:entryValues="@array/EPr_default_reminders_values"
        android:title="@string/EPr_default_reminders_title" />
    <com.todoroo.astrid.ui.MultilineListPreference
        android:key="@string/p_rmd_default_random_hours"
        android:title="@string/rmd_EPr_defaultRemind_title"
        android:entries="@array/EPr_reminder_random"
        android:entryValues="@array/EPr_reminder_random_hours" />
<<<<<<< HEAD
=======
    <ListPreference
        android:key="@string/p_default_reminders_mode_key"
        android:title="@string/EPr_default_reminders_mode_title"
        android:entries="@array/EPr_default_reminders_mode"
        android:entryValues="@array/EPr_default_reminders_mode_values" />
    <CheckBoxPreference
        android:title="@string/EPr_default_addtocalendar_title"
        android:key="@string/p_default_addtocalendar_key"
        android:defaultValue="false"/>
>>>>>>> b620c0d2
</PreferenceScreen><|MERGE_RESOLUTION|>--- conflicted
+++ resolved
@@ -27,8 +27,6 @@
         android:title="@string/rmd_EPr_defaultRemind_title"
         android:entries="@array/EPr_reminder_random"
         android:entryValues="@array/EPr_reminder_random_hours" />
-<<<<<<< HEAD
-=======
     <ListPreference
         android:key="@string/p_default_reminders_mode_key"
         android:title="@string/EPr_default_reminders_mode_title"
@@ -38,5 +36,4 @@
         android:title="@string/EPr_default_addtocalendar_title"
         android:key="@string/p_default_addtocalendar_key"
         android:defaultValue="false"/>
->>>>>>> b620c0d2
 </PreferenceScreen>