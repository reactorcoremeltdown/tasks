<?xml version="1.0" encoding="utf-8"?>
<PreferenceScreen
    xmlns:android="http://schemas.android.com/apk/res/android">

<<<<<<< HEAD
=======
    <PreferenceScreen
        android:title="@string/EPr_defaults_header">
        <ListPreference
            android:key="@string/EPr_default_importance_key"  
            android:entries="@array/EPr_default_importance"  
            android:entryValues="@array/EPr_default_importance_values"  
            android:title="@string/EPr_default_importance_title" />
    
        <ListPreference
            android:key="@string/EPr_default_urgency_key"  
            android:entries="@array/EPr_default_urgency"  
            android:entryValues="@array/EPr_default_urgency_values"  
            android:title="@string/EPr_default_urgency_title" />
    </PreferenceScreen>  

>>>>>>> 06bacd38
    <PreferenceCategory
        android:title="@string/prefs_category_appearance">
        <ListPreference
            android:key="@string/p_fontSize"
            android:entries="@array/EPr_font_size"
            android:entryValues="@array/EPr_font_size"
            android:title="@string/prefs_fontSize_title"
            android:summary="@string/prefs_fontSize_desc" />
<<<<<<< HEAD
    </PreferenceCategory>

    <PreferenceCategory
        android:title="@string/prefs_category_other">
        <CheckBoxPreference
           android:key="@string/p_nagging"
           android:title="@string/prefs_nagging_title"
           android:summary="@string/prefs_nagging_desc"
           android:defaultValue="true"  />
        <CheckBoxPreference
            android:key="@string/p_backup"
            android:title="@string/prefs_backup_title"
            android:summary="@string/prefs_backup_desc"
            android:defaultValue="true" />
       <ListPreference
            android:key="@string/prefs_defaultCalendar"
            android:title="@string/prefs_defaultCalendar_title"
            android:summary="@string/prefs_defaultCalendar_desc" />
=======
>>>>>>> 06bacd38
    </PreferenceCategory>
    
</PreferenceScreen><|MERGE_RESOLUTION|>--- conflicted
+++ resolved
@@ -2,33 +2,18 @@
 <PreferenceScreen
     xmlns:android="http://schemas.android.com/apk/res/android">
 
-<<<<<<< HEAD
-=======
-    <PreferenceScreen
-        android:title="@string/EPr_defaults_header">
-        <ListPreference
-            android:key="@string/EPr_default_importance_key"  
-            android:entries="@array/EPr_default_importance"  
-            android:entryValues="@array/EPr_default_importance_values"  
-            android:title="@string/EPr_default_importance_title" />
-    
-        <ListPreference
-            android:key="@string/EPr_default_urgency_key"  
-            android:entries="@array/EPr_default_urgency"  
-            android:entryValues="@array/EPr_default_urgency_values"  
-            android:title="@string/EPr_default_urgency_title" />
-    </PreferenceScreen>  
-
->>>>>>> 06bacd38
     <PreferenceCategory
         android:title="@string/prefs_category_appearance">
+        <CheckBoxPreference
+            android:key="@string/p_colorize"
+            android:title="@string/prefs_colorize_title"
+            android:summary="@string/prefs_colorize_desc" />
         <ListPreference
             android:key="@string/p_fontSize"
             android:entries="@array/EPr_font_size"
             android:entryValues="@array/EPr_font_size"
             android:title="@string/prefs_fontSize_title"
             android:summary="@string/prefs_fontSize_desc" />
-<<<<<<< HEAD
     </PreferenceCategory>
 
     <PreferenceCategory
@@ -47,8 +32,5 @@
             android:key="@string/prefs_defaultCalendar"
             android:title="@string/prefs_defaultCalendar_title"
             android:summary="@string/prefs_defaultCalendar_desc" />
-=======
->>>>>>> 06bacd38
     </PreferenceCategory>
-    
 </PreferenceScreen>