--- conflicted
+++ resolved
@@ -11,11 +11,7 @@
     <PreferenceScreen android:title="@string/p_about" android:key="@string/p_about" />
     <PreferenceScreen android:title="@string/welcome_setting" android:key="@string/p_tutorial"/>
     <PreferenceScreen android:title="@string/p_help" android:key="@string/p_help"/>
-<<<<<<< HEAD
-    <PreferenceScreen android:title="@string/p_forums" android:key="@string/p_forums"/>
     <PreferenceScreen android:title="@string/p_premium" android:key="@string/p_premium"/>
-=======
->>>>>>> 0d81dc9c
     
     <PreferenceCategory
         android:title="@string/EPr_appearance_header">
