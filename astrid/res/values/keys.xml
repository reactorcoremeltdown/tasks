<?xml version="1.0" encoding="utf-8"?>
<!-- 
  This file contains preference keys and preference list values.
  These should not be translated 
-->
<resources xmlns:xliff="urn:oasis:names:tc:xliff:document:1.2">
 
  <!-- ======================================================== REMINDERS == -->

  <!-- whether reminders should appear at all -->
  <string name="p_rmd_enabled">notif_enabled</string>
  
  <!-- hour to start quiet hours (inclusive) -->
  <string name="p_rmd_quietStart">notif_qstart</string>
  
  <!-- hour to end quiet hours (non-inclusive) -->
  <string name="p_rmd_quietEnd">notif_qend</string>
  
  <!-- reminder time when task doesn't have a due time (hour of day) -->
  <string name="p_rmd_time">reminder_time</string>
  
  <!-- whether "clear all notifications" clears astrid notifications -->
  <string name="p_rmd_persistent">notif_annoy</string>
  
  <!-- whether to max out the notification reminder volume if reminder has setting "ring multiple" or "ring continuous" -->
  <string name="p_rmd_maxvolume">notif_maxvol</string>
  
  <!-- whether to vibrate phone when reminder fires -->
  <string name="p_rmd_vibrate">notif_vibrate</string>
  
  <!-- ringtone to use for notifications -->
  <string name="p_rmd_ringtone">notification_ringtone</string>
  
  <!-- if tts is used for notifications -->
  <string name="p_rmd_voice">notification_voice</string>
  
  <!-- icon theme for notifications -->
  <string name="p_rmd_icon">notif_theme</string>
  
  <!-- whether astrid nag messages are used -->
  <string name="p_rmd_nagging">nagging</string>
  
  <!-- if true / unset, hh:mm dialog. otherwise, days / hours -->
  <string name="p_rmd_snooze_dialog">snooze_dialog</string>
  
  <!-- default random reminder setting (in hours) -->
  <string name="p_rmd_default_random_hours">notif_default_reminder</string>
  
  <string-array name="TEA_reminder_random_hours">
    <!-- values (in hours) associated with items above. -->
    <item>1</item>
    <item>24</item>
    <item>168</item>
    <item>336</item>
    <item>730</item>
    <item>1460</item>
  </string-array>
  
  <string-array name="notif_icon_values">
    <!-- Corresponding to the constants in Preferences.java (do not edit) -->
    <item>0</item>
    <item>1</item>
    <item>2</item>
  </string-array>
  
  <string-array name="EPr_reminder_random_hours">
    <!-- values (in hours) associated with random reminders above. -->
    <item>0</item>
    <item>1</item>
    <item>24</item>
    <item>168</item>
    <item>336</item>
    <item>730</item>
    <item>1460</item>
  </string-array>
  
  <string-array name="EPr_quiet_hours_start_values">
    <!-- quiet_hours_start_values: 24-hour representation of quiet_hour_start -->
    <item></item>
    <item>20</item>
    <item>21</item>
    <item>22</item>
    <item>23</item>
    <item>00</item>
    <item>01</item>
    <item>02</item>
    <item>03</item>
    <item>04</item>
    <item>05</item>
    <item>06</item>
    <item>07</item>
    <item>08</item>
    <item>09</item>
    <item>10</item>
    <item>11</item>
    <item>12</item>
    <item>13</item>
    <item>14</item>
    <item>15</item>
    <item>16</item>
    <item>17</item>
    <item>18</item>
    <item>19</item>
  </string-array>        
  
  <string-array name="EPr_quiet_hours_end_values">
    <!-- quiet_hours_end_values: 24-hour representation of quiet_hours_end -->
    <item>09</item>
    <item>10</item>
    <item>11</item>
    <item>12</item>
    <item>13</item>
    <item>14</item>
    <item>15</item>
    <item>16</item>
    <item>17</item>
    <item>18</item>
    <item>19</item>
    <item>20</item>
    <item>21</item>
    <item>22</item>
    <item>23</item>
    <item>00</item>
    <item>01</item>
    <item>02</item>
    <item>03</item>
    <item>04</item>
    <item>05</item>
    <item>06</item>
    <item>07</item>
    <item>08</item>
  </string-array>
  
  <string-array name="EPr_rmd_time_values">
    <!-- rmd_time_values: 24-hour representation of rmd_time_values -->
    <item>09</item>
    <item>10</item>
    <item>11</item>
    <item>12</item>
    <item>13</item>
    <item>14</item>
    <item>15</item>
    <item>16</item>
    <item>17</item>
    <item>18</item>
    <item>19</item>
    <item>20</item>
    <item>21</item>
    <item>22</item>
    <item>23</item>
    <item>00</item>
    <item>01</item>
    <item>02</item>
    <item>03</item>
    <item>04</item>
    <item>05</item>
    <item>06</item>
    <item>07</item>
    <item>08</item>
  </string-array>
  
  <!-- ======================================================= APPEARANCE == -->

  <string name="p_colorize">colorize</string>
  <string name="p_fontSize">font_size</string>
  <string name="p_showNotes">notesVisible</string>
  <string name="p_transparent_deprecated">transparent</string>
  <string name="p_theme">theme</string>
  <string name="p_voiceInputEnabled">voiceInputEnabled</string>
  <string name="p_voiceInputCreatesTask">voiceInputCreatesTask</string>
  <string name="p_voiceRemindersEnabled">voiceRemindersEnabled</string>
  
  <string-array name="EPr_theme_settings">
    <!-- theme_settings: options for preference menu -->
    <item>white</item>
    <item>black</item>
    <item>transparent</item>
    <item>transparent-white</item>
  </string-array>
    
  <string-array name="EPr_font_size">
    <!-- font_size: options for preference menu -->
    <item>10</item>
    <item>12</item>
    <item>14</item>
    <item>16</item>
    <item>18</item>
    <item>20</item>
    <item>22</item>
    <item>24</item>
    <item>26</item>
    <item>28</item>
    <item>30</item>
    <item>32</item>
    <item>36</item>
    <item>48</item>
  </string-array>

  <!-- ========================================================= DEFAULTS == -->
  
  <!-- default urgency setting (corresponds to entry in TEA_urgency) -->  
  <string name="p_default_urgency_key">p_def_urg</string>
      
  <string-array name="EPr_default_importance_values">
    <!-- importance: labels that map EPr_default_importance items to task importance values. -->
    <item>0</item>
    <item>1</item>
    <item>2</item>
    <item>3</item>
  </string-array>
      
  <string-array name="EPr_default_urgency_values">
    <!-- urgency: labels that map EPr_default_urgency items to index in TEA_urgency. -->
    <item>0</item>
    <item>1</item>
    <item>2</item>
    <item>3</item>
    <item>4</item>
    <item>5</item>
  </string-array>
      
  <string-array name="EPr_default_hideUntil_values">
    <!-- hideUntil: labels that map EPr_default_hideUntil items to index in TEA_hideUntil. -->
    <item>0</item>
    <item>1</item>
    <item>2</item>
    <item>3</item>
  </string-array>
      
  <string-array name="EPr_default_reminders_values">
    <!-- reminders: values that map EPr_default_reminders items to reminder flags. -->
    <item>0</item>
    <item>2</item>
    <item>4</item>
    <item>6</item>
  </string-array>
  
  <string-array name="EPr_default_reminders_mode_values">
    <!-- reminders: values that map EPr_default_reminders items to reminder flags. -->
    <item>0</item>
    <item>16</item>
    <item>8</item>
  </string-array>
  
  <!-- default importance setting (corresponds to task setting) -->
  <string name="p_default_importance_key">p_def_imp</string>
  
  <!-- default hide until setting (corresponds to entry in TEA_hideUntil) -->
  <string name="p_default_hideUntil_key">p_def_hide</string>
  
  <!-- default reminders setting (corresponds to reminder flags) -->
  <string name="p_default_reminders_key">p_def_reminders</string>
  
  <!-- default Add To Calendar setting (corresponds to entry in gcal_TEA_addToCalendar) -->
  <string name="p_default_addtocalendar_key">p_def_addtocalendar</string>
  
<<<<<<< HEAD
  <!-- default reminder mode setting (corresponds to entry in TEA_reminder_mode_once, TEA_reminder_mode_five, TEA_reminder_mode_nonstop) -->
  <string name="p_default_reminders_mode_key">rmd_default_reminder_mode</string>
  
=======
  <string-array name="EPr_default_addtocalendar_values">
    <!-- addtocalendar: labels that map EPr_default_addtocalendar items to calendar selection in settings. -->
    <item>-1</item>
  </string-array>

>>>>>>> 0ff73823
  <!-- ============================================================ SYNC == -->
  
    <string-array name="sync_SPr_interval_values">
        <!-- sync_SPr_interval_values: interval in seconds for sync entries (do not edit) -->
        <item>0</item>
        <item>900</item>
        <item>1800</item>
        <item>3600</item>
        <item>10800</item>
        <item>21600</item>
        <item>43200</item>
        <item>86400</item>
        <item>259200</item>
        <item>604800</item>
    </string-array>
  
      <!-- Preference Key (do not translate) -->
    <string name="sync_SPr_status_key">sync_status</string>
    <!-- Preference Key (do not translate) -->
    <string name="sync_SPr_bgwifi_key">sync_bgwifi</string>
    <!-- Preference Key (do not translate) -->
    <string name="sync_SPr_sync_key">sync_sync</string>
    <!-- Preference Key (do not translate) -->
    <string name="sync_SPr_forget_key">sync_forget</string>
        
  <!-- ============================================================ MILK == -->

    <!-- Preference Key (do not translate) -->
    <string name="rmilk_MPr_interval_key">sync_freq</string>
    
  <!-- ======================================================= PRODUCTEEV == -->
  
    <string name="producteev_PPr_interval_key">producteev_sync_freq</string>
    <string name="producteev_PPr_email">producteev_email</string>    
    <string name="producteev_PPr_password">producteev_password</string>    
    <string name="producteev_PPr_defaultdash_key">producteev_defaultdash</string>    
    
  <!-- =========================================================== GTASKS == -->
  
    <string name="gtasks_GPr_interval_key">gtasks_sync_freq</string>
    
    
    <string name="gtasks_GPr_sync_on_save_key">gtasks_sync_on_save</string>
    
  <!-- ========================================================== SHARING == -->
  
    <string name="actfm_APr_interval_key">actfm_sync_freq</string>

  <!-- ======================================================== POWERPACK == -->

  <!-- Anonymous usage statistics -->
  <string name="p_statistics">statistics</string>
  
  <!-- ================================================= NEW USER EXPERIENCE -->
  <!-- Preference Keys (do not translate) -->
  <string name="p_showed_add_task_help">showed_add_task_help</string>
  <string name="p_showed_tap_task_help">showed_tap_task_help</string>
  <string name="p_showed_list_settings_help">showed_list_settings_help</string>
  <string name="p_showed_collaborators_help">showed_collaborators_help</string>
  
  <!-- ============================================================ OTHER == -->
  
    <!-- Preference Key (do not translate) -->
    <string name="backup_BPr_status_key">backup_status</string>
    <!-- Preference Key (do not translate) -->
    <string name="backup_BPr_auto_key">backup</string>  

  <!-- Default Calendar Preference Key (do not translate) -->
  <string name="gcal_p_default">default_calendar_id</string>
  
  <!-- placeholder string for info about translators (i.e. YOU!) -->
  <string name="about_translators"></string>
  
</resources><|MERGE_RESOLUTION|>--- conflicted
+++ resolved
@@ -254,17 +254,14 @@
   <!-- default Add To Calendar setting (corresponds to entry in gcal_TEA_addToCalendar) -->
   <string name="p_default_addtocalendar_key">p_def_addtocalendar</string>
   
-<<<<<<< HEAD
   <!-- default reminder mode setting (corresponds to entry in TEA_reminder_mode_once, TEA_reminder_mode_five, TEA_reminder_mode_nonstop) -->
   <string name="p_default_reminders_mode_key">rmd_default_reminder_mode</string>
   
-=======
   <string-array name="EPr_default_addtocalendar_values">
     <!-- addtocalendar: labels that map EPr_default_addtocalendar items to calendar selection in settings. -->
     <item>-1</item>
   </string-array>
 
->>>>>>> 0ff73823
   <!-- ============================================================ SYNC == -->
   
     <string-array name="sync_SPr_interval_values">
