<?xml version="1.0" encoding="utf-8"?>
<!-- See the file "LICENSE" for the full license governing this code. -->
<resources xmlns:android="http://schemas.android.com/apk/res/android">

    <!-- ====================== Plugin Boilerplate ========================= -->
    
    <!-- filters header: Producteev -->
    <string name="producteev_FEx_header">Producteev</string>
    
    <!-- filter category for Producteev dashboards -->
    <string name="producteev_FEx_dashboard">Workspaces</string>
    
    <!-- filter category for Producteev responsible person -->
    <string name="producteev_FEx_responsible">Assigned To</string>
    
    <!--  Producteev dashboard filter title (%s => dashboardname) -->
    <string name="producteev_FEx_responsible_title">Assigned To \'%s\'</string>
    
    <!-- detail for showing tasks created by someone else (%s => person name) -->
    <string name="producteev_PDE_task_from">from %s</string>
    
    <!-- replacement string for task edit "Notes" when using Producteev -->
    <string name="producteev_TEA_notes">Add a Comment</string>

    <!-- ==================================================== Preferences == -->

    <!-- Preferences Title: Producteev -->    
    <string name="producteev_PPr_header">Producteev</string>

    <!-- dashboard title for producteev default dashboard  -->
    <string name="producteev_default_dashboard">Default Workspace</string>

    <!-- dashboard title for tasks that are not synchronized -->
    <string name="producteev_no_dashboard">Do Not Synchronize</string>

    <!-- dashboard spinner entry on TEA for adding a new dashboard -->
    <string name="producteev_create_dashboard">Add new Workspace...</string>

    <!-- dashboard spinner entry on TEA for adding a new dashboard -->
    <string name="producteev_create_dashboard_name">Name for new Workspace</string>

<<<<<<< HEAD
    <!-- dashboard sufffix for local new unsynced dashboards -->
    <string name="producteev_create_dashboard_name_suffix">new</string>

=======
>>>>>>> 8bd90f32
    <!-- preference title for default dashboard -->
    <string name="producteev_PPr_defaultdash_title">Default Workspace</string>

    <!-- preference description for default dashboard (%s -> setting) -->
    <string name="producteev_PPr_defaultdash_summary">New tasks will be added to: %s</string>

    <!-- preference description for default dashboard (when set to 'not synchronized') -->
    <string name="producteev_PPr_defaultdash_summary_none">New tasks will not be synchronized by default</string>

    <!-- ================================================= Login Activity == -->

    <!-- Activity Title: Producteev Login -->    
    <string name="producteev_PLA_title">Log In to Producteev</string>

    <!-- Instructions: Producteev login -->    
    <string name="producteev_PLA_body">Sign in with your existing
    Producteev account, or create a new account!</string>

    <!-- Producteev Terms Link -->    
    <string name="producteev_PLA_terms">Terms &amp; Conditions</string>

    <!-- Sign In Button -->    
    <string name="producteev_PLA_signIn">Sign In</string>

    <!-- Create New User Button -->    
    <string name="producteev_PLA_createNew">Create New User</string>

    <!-- E-mail Address Label -->    
    <string name="producteev_PLA_email">E-mail</string>

    <!-- Password Label -->    
    <string name="producteev_PLA_password">Password</string>

    <!-- Confirm Password Label -->    
    <string name="producteev_PLA_confirmPassword">Confirm Password</string>

    <!-- First Name Label -->    
    <string name="producteev_PLA_firstName">First Name</string>

    <!-- Last Name Label -->    
    <string name="producteev_PLA_lastName">Last Name</string>

    <!-- Error Message when fields aren't filled out -->    
    <string name="producteev_PLA_errorEmpty">Error: fill out all fields!</string>

    <!-- Error Message when passwords don't match -->    
    <string name="producteev_PLA_errorMatch">Error: passwords don\'t match!</string>

    <!-- Error Message when we receive a HTTP 401 Unauthorized -->    
    <string name="producteev_PLA_errorAuth">Error: e-mail or password incorrect!</string>

    <!-- ================================================ Synchronization == -->
        
    <!-- title for notification tray when synchronizing -->
    <string name="producteev_notification_title">Astrid: Producteev</string>
    
    <!-- Error msg when io exception  -->
    <string name="producteev_ioerror">Connection Error! Check your Internet connection.</string>

    <!-- Prod Login email not specified-->
    <string name="producteev_MLA_email_empty">E-Mail was not specified!</string>
    
    <!-- Prod Login password not specified-->
    <string name="producteev_MLA_password_empty">Password was not specified!</string>
    
    <!-- ================================================ labels for layout-elements == -->
    
    <!-- label for task-assignment spinner on taskeditactivity -->
    <string name="producteev_TEA_task_assign_label">Assign this task to this person:</string>
    
    <!-- Spinner-item for unassigned tasks on taskeditactivity -->
    <string name="producteev_TEA_task_unassigned">&lt;Unassigned&gt;</string>
    
    <!-- label for dashboard-assignment spinner on taskeditactivity -->
    <string name="producteev_TEA_dashboard_assign_label">Assign this task to this workspace:</string>

    <!-- Spinner-item for default dashboard on taskeditactivity -->
    <string name="producteev_TEA_dashboard_default">&lt;Default&gt;</string>
    
</resources><|MERGE_RESOLUTION|>--- conflicted
+++ resolved
@@ -3,8 +3,8 @@
 <resources xmlns:android="http://schemas.android.com/apk/res/android">
 
     <!-- ====================== Plugin Boilerplate ========================= -->
-    
-    <!-- filters header: Producteev -->
+
+	<!-- filters header: Producteev -->
     <string name="producteev_FEx_header">Producteev</string>
     
     <!-- filter category for Producteev dashboards -->
@@ -39,13 +39,7 @@
     <!-- dashboard spinner entry on TEA for adding a new dashboard -->
     <string name="producteev_create_dashboard_name">Name for new Workspace</string>
 
-<<<<<<< HEAD
-    <!-- dashboard sufffix for local new unsynced dashboards -->
-    <string name="producteev_create_dashboard_name_suffix">new</string>
-
-=======
->>>>>>> 8bd90f32
-    <!-- preference title for default dashboard -->
+	<!-- preference title for default dashboard -->
     <string name="producteev_PPr_defaultdash_title">Default Workspace</string>
 
     <!-- preference description for default dashboard (%s -> setting) -->
@@ -98,8 +92,11 @@
 
     <!-- ================================================ Synchronization == -->
         
-    <!-- title for notification tray when synchronizing -->
+    <!-- title for notification tray after synchronizing -->
     <string name="producteev_notification_title">Astrid: Producteev</string>
+    
+    <!-- text for notification tray when synchronizing -->
+    <string name="producteev_notification_text">%s tasks updated / click for more details</string>
     
     <!-- Error msg when io exception  -->
     <string name="producteev_ioerror">Connection Error! Check your Internet connection.</string>
