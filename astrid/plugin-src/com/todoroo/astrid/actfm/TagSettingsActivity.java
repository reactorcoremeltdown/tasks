package com.todoroo.astrid.actfm;

import greendroid.widget.AsyncImageView;

import java.io.IOException;

import org.json.JSONArray;
import org.json.JSONException;
import org.json.JSONObject;

import android.app.Activity;
import android.content.Context;
import android.content.Intent;
import android.graphics.Bitmap;
import android.os.Bundle;
import android.support.v4.app.ActionBar;
import android.support.v4.app.FragmentActivity;
import android.support.v4.view.Menu;
import android.support.v4.view.MenuItem;
import android.text.TextUtils;
import android.util.Log;
import android.view.View;
import android.view.View.OnClickListener;
import android.view.inputmethod.InputMethodManager;
import android.widget.CheckBox;
import android.widget.EditText;
import android.widget.TextView;
import android.widget.Toast;

import com.timsu.astrid.R;
import com.todoroo.andlib.service.Autowired;
import com.todoroo.andlib.service.DependencyInjectionService;
import com.todoroo.andlib.utility.AndroidUtilities;
import com.todoroo.andlib.utility.DialogUtilities;
import com.todoroo.andlib.utility.Preferences;
import com.todoroo.astrid.actfm.ActFmCameraModule.CameraResultCallback;
import com.todoroo.astrid.actfm.sync.ActFmPreferenceService;
import com.todoroo.astrid.actfm.sync.ActFmSyncService;
import com.todoroo.astrid.data.TagData;
import com.todoroo.astrid.service.StatisticsConstants;
import com.todoroo.astrid.service.StatisticsService;
import com.todoroo.astrid.service.TagDataService;
import com.todoroo.astrid.service.ThemeService;
import com.todoroo.astrid.tags.TagFilterExposer;
import com.todoroo.astrid.tags.TagService;
import com.todoroo.astrid.ui.PeopleContainer;
import com.todoroo.astrid.utility.Flags;
import com.todoroo.astrid.welcome.HelpInfoPopover;

public class TagSettingsActivity extends FragmentActivity {

    private static final int MENU_SAVE_ID = R.string.TEA_menu_save;
    private static final int MENU_DISCARD_ID = R.string.TEA_menu_discard;

    protected static final int REQUEST_ACTFM_LOGIN = 3;

    private static final String MEMBERS_IN_PROGRESS = "members"; //$NON-NLS-1$

    private TagData tagData;

    @Autowired TagDataService tagDataService;

    @Autowired ActFmSyncService actFmSyncService;

    @Autowired ActFmPreferenceService actFmPreferenceService;

    private PeopleContainer tagMembers;
    private AsyncImageView picture;
    private EditText tagName;
    private EditText tagDescription;
    private CheckBox isSilent;
    private Bitmap setBitmap;

    boolean isNewTag = false;

    public TagSettingsActivity() {
        DependencyInjectionService.getInstance().inject(this);
    }

    @Override
    protected void onCreate(Bundle savedInstanceState) {
        ThemeService.applyTheme(this);
        super.onCreate(savedInstanceState);
        setContentView(R.layout.tag_settings_activity);
        tagData = getIntent().getParcelableExtra(TagViewActivity.EXTRA_TAG_DATA);
        if (tagData == null) {
            isNewTag = true;
            tagData = new TagData();
        }

        ActionBar actionBar = getSupportActionBar();
        actionBar.setDisplayOptions(0, ActionBar.DISPLAY_SHOW_TITLE);
        actionBar.setDisplayOptions(ActionBar.DISPLAY_SHOW_CUSTOM);
        actionBar.setCustomView(R.layout.header_title_view);

        setUpSettingsPage();

        if(savedInstanceState != null && savedInstanceState.containsKey(MEMBERS_IN_PROGRESS)) {
            final String members = savedInstanceState.getString(MEMBERS_IN_PROGRESS);
            new Thread(new Runnable() {
                @Override
                public void run() {
                    AndroidUtilities.sleepDeep(500);
                    runOnUiThread(new Runnable() {
                        @Override
                        public void run() {
                            updateMembers(members);
                        }
                    });
                }
            }).start();
        }
        showCollaboratorsPopover();

    }

    private void showCollaboratorsPopover() {
        if (!Preferences.getBoolean(R.string.p_showed_collaborators_help, false)) {
            View members = findViewById(R.id.members_container);
            HelpInfoPopover.showPopover(this, members, R.string.help_popover_collaborators, null);
            Preferences.setBoolean(R.string.p_showed_collaborators_help, true);
        }
    }

    protected void setUpSettingsPage() {
        tagMembers = (PeopleContainer) findViewById(R.id.members_container);
        tagName = (EditText) findViewById(R.id.tag_name);
        tagDescription = (EditText) findViewById(R.id.tag_description);
        picture = (AsyncImageView) findViewById(R.id.picture);
        isSilent = (CheckBox) findViewById(R.id.tag_silenced);
        isSilent.setChecked(tagData.getFlag(TagData.FLAGS, TagData.FLAG_SILENT));

        if(actFmPreferenceService.isLoggedIn()) {
            picture.setVisibility(View.VISIBLE);
            findViewById(R.id.picture_label).setVisibility(View.VISIBLE);
            findViewById(R.id.listSettingsMore).setVisibility(View.VISIBLE);
        }

        picture.setOnClickListener(new OnClickListener() {
            @Override
            public void onClick(View arg0) {
                ActFmCameraModule.showPictureLauncher(TagSettingsActivity.this, null);
            }
        });

        refreshSettingsPage();
    }

    private void saveSettings() {
        setResult(RESULT_OK);
        String oldName = tagData.getValue(TagData.NAME);
        String newName = tagName.getText().toString().trim();

        if (TextUtils.isEmpty(newName)) {
            return;
        }

        boolean nameChanged = !oldName.equals(newName);
        TagService service = TagService.getInstance();
        if (nameChanged) {
            if (oldName.equalsIgnoreCase(newName)) { // Change the capitalization of a list manually
                tagData.setValue(TagData.NAME, newName);
                service.renameCaseSensitive(oldName, newName);
                tagData.setFlag(TagData.FLAGS, TagData.FLAG_EMERGENT, false);
            } else { // Rename list--check for existing name
                newName = service.getTagWithCase(newName);
                tagName.setText(newName);
                if (!newName.equals(oldName)) {
                    tagData.setValue(TagData.NAME, newName);
                    service.rename(oldName, newName);
                    tagData.setFlag(TagData.FLAGS, TagData.FLAG_EMERGENT, false);
                } else {
                    nameChanged = false;
                }
            }
        }
        //handles description part
        String newDesc = tagDescription.getText().toString();

        tagData.setValue(TagData.TAG_DESCRIPTION, newDesc);

        JSONArray members = tagMembers.toJSONArray();

        if(members.length() > 0 && !actFmPreferenceService.isLoggedIn()) {
            if(newName.length() > 0 && oldName.length() == 0) {
                tagDataService.save(tagData);
            }
            startActivityForResult(new Intent(this, ActFmLoginActivity.class),
                        REQUEST_ACTFM_LOGIN);
            return;
        }

        int oldMemberCount = tagData.getValue(TagData.MEMBER_COUNT);
        if (members.length() > oldMemberCount) {
            StatisticsService.reportEvent(StatisticsConstants.ACTFM_LIST_SHARED);
        }
        tagData.setValue(TagData.MEMBERS, members.toString());
        tagData.setValue(TagData.MEMBER_COUNT, members.length());
        tagData.setFlag(TagData.FLAGS, TagData.FLAG_SILENT, isSilent.isChecked());

        if(actFmPreferenceService.isLoggedIn())
            Flags.set(Flags.TOAST_ON_SAVE);
        else
            Toast.makeText(this, R.string.tag_list_saved, Toast.LENGTH_LONG).show();

        InputMethodManager imm = (InputMethodManager)getSystemService(Context.INPUT_METHOD_SERVICE);
        imm.hideSoftInputFromWindow(tagName.getWindowToken(), 0);

        if (isNewTag) {
<<<<<<< HEAD
            Intent intent = new Intent(this, TagViewWrapperActivity.class);
            intent.putExtra(TagViewActivity.EXTRA_TAG_NAME, newName);
            intent.putExtra(TagViewActivity.TOKEN_FILTER, TagFilterExposer.filterFromTagData(this, tagData));
            super.finish();
            startActivity(intent);
            AndroidUtilities.callOverridePendingTransition(this, R.anim.slide_left_in, R.anim.slide_left_out);
            return;
        }
=======
            Flags.set(Flags.ACTFM_SUPPRESS_SYNC);
            tagDataService.save(tagData);
>>>>>>> 06514f3a

            final String name = newName;
            final Runnable loadTag = new Runnable() {
                @Override
                public void run() {
                    Intent intent = new Intent(TagSettingsActivity.this, TagViewActivity.class);
                    intent.putExtra(TagViewActivity.EXTRA_TAG_NAME, name);
                    intent.putExtra(TagViewActivity.TOKEN_FILTER,
                            TagFilterExposer.filterFromTagData(TagSettingsActivity.this, tagData));
                    finish();
                    startActivity(intent);
                }
            };

            if(actFmPreferenceService.isLoggedIn()) {
                new Thread(new Runnable() {
                    @Override
                    public void run() {
                        actFmSyncService.pushTagDataOnSave(tagData, tagData.getMergedValues());
                        if(setBitmap != null && tagData.getValue(TagData.REMOTE_ID) > 0)
                            uploadTagPicture(setBitmap);
                        runOnUiThread(loadTag);
                    }
                }).start();
            } else {
                loadTag.run();
            }

            return;
        } else {
            tagDataService.save(tagData);
        }

        refreshSettingsPage();
        finish();
    }

    @Override
    public void finish() {
        finishWithAnimation(true);
    }

    private void finishWithAnimation(boolean backAnimation) {
        super.finish();
        if (backAnimation) {
<<<<<<< HEAD
            AndroidUtilities.callOverridePendingTransition(this, R.anim.slide_right_in, R.anim.slide_right_out);
        } else {
            AndroidUtilities.callOverridePendingTransition(this, R.anim.slide_left_in, R.anim.slide_left_out);
=======
            overridePendingTransition(R.anim.slide_right_in, R.anim.slide_right_out);
        } else {
            overridePendingTransition(R.anim.slide_left_in, R.anim.slide_left_out);
>>>>>>> 06514f3a
        }
    }

    @SuppressWarnings("nls")
    private void refreshSettingsPage() {
        tagName.setText(tagData.getValue(TagData.NAME));
        ActionBar ab = getSupportActionBar();
        View customView = ab.getCustomView();
        TextView titleView = (TextView) customView.findViewById(R.id.title);
        if (isNewTag) {
            titleView.setText(getString(R.string.tag_new_list));
        } else {
            titleView.setText(this.getString(R.string.tag_settings_title, tagData.getValue(TagData.NAME)));
        }
        picture.setUrl(tagData.getValue(TagData.PICTURE));
        setTitle(tagData.getValue(TagData.NAME));

        TextView ownerLabel = (TextView) findViewById(R.id.tag_owner);
        try {
            if(tagData.getFlag(TagData.FLAGS, TagData.FLAG_EMERGENT)) {
                ownerLabel.setText(String.format("<%s>", getString(R.string.actfm_TVA_tag_owner_none)));
            } else if(tagData.getValue(TagData.USER_ID) == 0) {
                ownerLabel.setText(Preferences.getStringValue(ActFmPreferenceService.PREF_NAME));
            } else {
                JSONObject owner = new JSONObject(tagData.getValue(TagData.USER));
                ownerLabel.setText(owner.getString("name"));
            }
        } catch (JSONException e) {
            Log.e("tag-view-activity", "json error refresh owner", e);
            ownerLabel.setText("<error>");
        }

        String peopleJson = tagData.getValue(TagData.MEMBERS);
        updateMembers(peopleJson);

        tagDescription.setText(tagData.getValue(TagData.TAG_DESCRIPTION));

    }

    @SuppressWarnings("nls")
    private void updateMembers(String peopleJson) {
        tagMembers.removeAllViews();
        if(!TextUtils.isEmpty(peopleJson)) {
            try {
                JSONArray people = new JSONArray(peopleJson);
                tagMembers.fromJSONArray(people);
            } catch (JSONException e) {
                Log.e("tag-view-activity", "json error refresh members - " + peopleJson, e);
            }
        }

        tagMembers.addPerson(""); //$NON-NLS-1$
    }

    private void uploadTagPicture(final Bitmap bitmap) {
        new Thread(new Runnable() {
            @Override
            public void run() {
                try {
                    String url = actFmSyncService.setTagPicture(tagData.getValue(TagData.REMOTE_ID), bitmap);
                    tagData.setValue(TagData.PICTURE, url);
                    Flags.set(Flags.ACTFM_SUPPRESS_SYNC);
                    tagDataService.save(tagData);
                } catch (IOException e) {
                    DialogUtilities.okDialog(TagSettingsActivity.this, e.toString(), null);
                }
            }
        }).start();
    }

    @Override
    protected void onSaveInstanceState(Bundle outState) {
        super.onSaveInstanceState(outState);
        if(tagMembers.getChildCount() > 1) {
            JSONArray members = tagMembers.toJSONArray();
            outState.putString(MEMBERS_IN_PROGRESS, members.toString());
        }
    }

    @Override
    protected void onActivityResult(int requestCode, int resultCode, Intent data) {
        CameraResultCallback callback = new CameraResultCallback() {
            @Override
            public void handleCameraResult(Bitmap bitmap) {
                picture.setImageBitmap(bitmap);
                setBitmap = bitmap;
                if(tagData.getValue(TagData.REMOTE_ID) > 0)
                    uploadTagPicture(bitmap);
            }
        };
        if (ActFmCameraModule.activityResult(this, requestCode, resultCode, data, callback)) {
            // Handled
        } else if(requestCode == REQUEST_ACTFM_LOGIN && resultCode == Activity.RESULT_OK) {
            saveSettings();
        } else {
            super.onActivityResult(requestCode, resultCode, data);
        }
    }

    @Override
    public boolean onCreateOptionsMenu(Menu menu) {
        MenuItem item;
        item = menu.add(Menu.NONE, MENU_DISCARD_ID, 0, R.string.TEA_menu_discard);
        item.setIcon(android.R.drawable.ic_menu_close_clear_cancel);
        item.setShowAsAction(MenuItem.SHOW_AS_ACTION_IF_ROOM);

        item = menu.add(Menu.NONE, MENU_SAVE_ID, 0, R.string.TEA_menu_save);
        item.setIcon(android.R.drawable.ic_menu_save);
        item.setShowAsAction(MenuItem.SHOW_AS_ACTION_IF_ROOM);
        return super.onCreateOptionsMenu(menu);
    }

    @Override
    public boolean onOptionsItemSelected(MenuItem item) {
        switch(item.getItemId()) {
        case MENU_DISCARD_ID:
            finish();
            break;
        case MENU_SAVE_ID:
            saveSettings();
            break;
        }
        return super.onOptionsItemSelected(item);
    }







}<|MERGE_RESOLUTION|>--- conflicted
+++ resolved
@@ -207,19 +207,8 @@
         imm.hideSoftInputFromWindow(tagName.getWindowToken(), 0);
 
         if (isNewTag) {
-<<<<<<< HEAD
-            Intent intent = new Intent(this, TagViewWrapperActivity.class);
-            intent.putExtra(TagViewActivity.EXTRA_TAG_NAME, newName);
-            intent.putExtra(TagViewActivity.TOKEN_FILTER, TagFilterExposer.filterFromTagData(this, tagData));
-            super.finish();
-            startActivity(intent);
-            AndroidUtilities.callOverridePendingTransition(this, R.anim.slide_left_in, R.anim.slide_left_out);
-            return;
-        }
-=======
             Flags.set(Flags.ACTFM_SUPPRESS_SYNC);
             tagDataService.save(tagData);
->>>>>>> 06514f3a
 
             final String name = newName;
             final Runnable loadTag = new Runnable() {
@@ -265,15 +254,9 @@
     private void finishWithAnimation(boolean backAnimation) {
         super.finish();
         if (backAnimation) {
-<<<<<<< HEAD
             AndroidUtilities.callOverridePendingTransition(this, R.anim.slide_right_in, R.anim.slide_right_out);
         } else {
             AndroidUtilities.callOverridePendingTransition(this, R.anim.slide_left_in, R.anim.slide_left_out);
-=======
-            overridePendingTransition(R.anim.slide_right_in, R.anim.slide_right_out);
-        } else {
-            overridePendingTransition(R.anim.slide_left_in, R.anim.slide_left_out);
->>>>>>> 06514f3a
         }
     }
 
