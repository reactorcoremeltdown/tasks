package com.todoroo.astrid.actfm;

import greendroid.widget.AsyncImageView;

import org.json.JSONArray;
import org.json.JSONException;
import org.json.JSONObject;

<<<<<<< HEAD
import android.app.Activity;
import android.app.ProgressDialog;
=======
>>>>>>> 10ed3bd5
import android.content.BroadcastReceiver;
import android.content.Context;
import android.content.Intent;
import android.content.IntentFilter;
import android.os.Bundle;
import android.support.v4.view.Menu;
import android.support.v4.view.MenuItem;
import android.text.TextUtils;
import android.util.DisplayMetrics;
<<<<<<< HEAD
import android.util.Log;
=======
import android.view.Menu;
import android.view.MenuItem;
>>>>>>> 10ed3bd5
import android.view.MotionEvent;
import android.view.View;
import android.view.View.OnClickListener;
import android.view.View.OnTouchListener;
import android.view.ViewGroup;
import android.widget.EditText;
import android.widget.ImageView;
import android.widget.LinearLayout;
import android.widget.TextView;

import com.timsu.astrid.R;
import com.todoroo.andlib.data.TodorooCursor;
import com.todoroo.andlib.service.Autowired;
import com.todoroo.andlib.service.ContextManager;
import com.todoroo.andlib.service.NotificationManager;
import com.todoroo.andlib.service.NotificationManager.AndroidNotificationManager;
import com.todoroo.andlib.sql.Criterion;
import com.todoroo.andlib.sql.Query;
import com.todoroo.andlib.utility.AndroidUtilities;
import com.todoroo.andlib.utility.DateUtilities;
import com.todoroo.andlib.utility.DialogUtilities;
import com.todoroo.andlib.utility.Preferences;
import com.todoroo.astrid.actfm.sync.ActFmPreferenceService;
import com.todoroo.astrid.actfm.sync.ActFmSyncService;
import com.todoroo.astrid.activity.TaskListActivity;
import com.todoroo.astrid.api.AstridApiConstants;
import com.todoroo.astrid.api.Filter;
import com.todoroo.astrid.core.SortHelper;
import com.todoroo.astrid.dao.TaskDao.TaskCriteria;
import com.todoroo.astrid.data.TagData;
import com.todoroo.astrid.data.Task;
import com.todoroo.astrid.helper.ProgressBarSyncResultCallback;
import com.todoroo.astrid.service.TagDataService;
import com.todoroo.astrid.tags.TagFilterExposer;
import com.todoroo.astrid.tags.TagService.Tag;
import com.todoroo.astrid.welcome.HelpInfoPopover;

public class TagViewActivity extends TaskListActivity {

    private static final String LAST_FETCH_KEY = "tag-fetch-"; //$NON-NLS-1$

    public static final String BROADCAST_TAG_ACTIVITY = AstridApiConstants.PACKAGE + ".TAG_ACTIVITY"; //$NON-NLS-1$

    public static final String EXTRA_TAG_NAME = "tag"; //$NON-NLS-1$
    public static final String EXTRA_TAG_REMOTE_ID = "remoteId"; //$NON-NLS-1$

    public static final String EXTRA_TAG_DATA = "tagData"; //$NON-NLS-1$

    protected static final int MENU_REFRESH_ID = MENU_SYNC_ID;

    private static final int REQUEST_CODE_SETTINGS = 0;

    public static final String TOKEN_START_ACTIVITY = "startActivity"; //$NON-NLS-1$

    private TagData tagData;

    @Autowired TagDataService tagDataService;

    @Autowired ActFmSyncService actFmSyncService;

    @Autowired ActFmPreferenceService actFmPreferenceService;

    private View taskListView;

    private boolean dataLoaded = false;

    private long currentId;

    private Filter originalFilter;

    //private ImageAdapter galleryAdapter;

    // --- UI initialization

    @Override
    public void onActivityCreated(final Bundle savedInstanceState) {
        super.onActivityCreated(savedInstanceState);

        getListView().setOnKeyListener(null);

        // allow for text field entry, needed for android bug #2516
        OnTouchListener onTouch = new OnTouchListener() {
            @Override
            public boolean onTouch(View v, MotionEvent event) {
                v.requestFocusFromTouch();
                return false;
            }
        };
        ((EditText) getView().findViewById(R.id.quickAddText)).setOnTouchListener(onTouch);

        View membersEdit = getView().findViewById(R.id.members_edit);
        membersEdit.setOnClickListener(settingsListener);

//        if (actFmPreferenceService.isLoggedIn()) {
//            View activityContainer = getView().findViewById(R.id.activityContainer);
//            activityContainer.setVisibility(View.VISIBLE);
//
//            getView().findViewById(R.id.listLabel).setPadding(0, 0, 0, 0);
//
//            ImageView activity = (ImageView) getView().findViewById(R.id.activity);
//            activity.setOnClickListener(new View.OnClickListener() {
//                @Override
//                public void onClick(View v) {
//                    Intent intent = new Intent(getActivity(), TagUpdatesActivity.class);
//                    intent.putExtra(EXTRA_TAG_DATA, tagData);
//                    startActivity(intent);
//                    AndroidUtilities.callOverridePendingTransition(getActivity(), R.anim.slide_left_in, R.anim.slide_left_out);
//                }
//            });
//        }

        originalFilter = filter;
        showListSettingsPopover();
    }

    private final OnClickListener settingsListener = new OnClickListener() {
        @Override
        public void onClick(View v) {
            Intent intent = new Intent(getActivity(), TagSettingsActivity.class);
            intent.putExtra(EXTRA_TAG_DATA, tagData);
            startActivityForResult(intent, REQUEST_CODE_SETTINGS);
            AndroidUtilities.callOverridePendingTransition(getActivity(), R.anim.slide_left_in, R.anim.slide_left_out);
        }
    };

    /* (non-Javadoc)
     * @see com.todoroo.astrid.activity.TaskListActivity#getListBody(android.view.ViewGroup)
     */
    @Override
    protected View getListBody(ViewGroup root) {
        ViewGroup parent = (ViewGroup) getActivity().getLayoutInflater().inflate(R.layout.task_list_body_tag, root, false);

        taskListView = super.getListBody(parent);
        if(actFmPreferenceService.isLoggedIn())
            ((TextView)taskListView.findViewById(android.R.id.empty)).setText(R.string.DLG_loading);
        parent.addView(taskListView);

        return parent;
    }

    private void showListSettingsPopover() {
        if (!Preferences.getBoolean(R.string.p_showed_list_settings_help, false)) {
            View tabView = getView().findViewById(R.id.members_edit);
            HelpInfoPopover.showPopover(getActivity(), tabView, R.string.help_popover_list_settings, null);
            Preferences.setBoolean(R.string.p_showed_list_settings_help, true);
        }
    }

    @Override
    protected void addSyncRefreshMenuItem(Menu menu) {
        if(actFmPreferenceService.isLoggedIn()) {
            MenuItem item = menu.add(Menu.NONE, MENU_REFRESH_ID, Menu.NONE,
                    R.string.actfm_TVA_menu_refresh);
            item.setIcon(R.drawable.ic_menu_refresh);
        } else {
            super.addSyncRefreshMenuItem(menu);
        }
    }

    // --- data loading

    @Override
    protected void onNewIntent(Intent intent) {
        synchronized(this) {
            if(dataLoaded)
                return;
            dataLoaded = true;
        }

        String tag = getActivity().getIntent().getStringExtra(EXTRA_TAG_NAME);
        long remoteId = getActivity().getIntent().getLongExtra(EXTRA_TAG_REMOTE_ID, 0);

        if(tag == null && remoteId == 0)
            return;

        TodorooCursor<TagData> cursor = tagDataService.query(Query.select(TagData.PROPERTIES).where(Criterion.or(TagData.NAME.eqCaseInsensitive(tag),
                Criterion.and(TagData.REMOTE_ID.gt(0), TagData.REMOTE_ID.eq(remoteId)))));
        try {
            tagData = new TagData();
            if(cursor.getCount() == 0) {
                tagData.setValue(TagData.NAME, tag);
                tagData.setValue(TagData.REMOTE_ID, remoteId);
                tagDataService.save(tagData);
            } else {
                cursor.moveToFirst();
                tagData.readFromCursor(cursor);
            }
        } finally {
            cursor.close();
        }

        setUpMembersGallery();

        super.onNewIntent(intent);

        if (intent.getBooleanExtra(TOKEN_START_ACTIVITY, false)) {
            getView().findViewById(R.id.activity).postDelayed(new Runnable() {
                @Override
                public void run() {
                    Intent i = new Intent(getActivity(), TagUpdatesActivity.class);
                    i.putExtra(EXTRA_TAG_DATA, tagData);
                    startActivity(i);
                    AndroidUtilities.callOverridePendingTransition(getActivity(), R.anim.slide_left_in, R.anim.slide_left_out);
                }
            }, 500);
        }
    }

    @Override
    public void loadTaskListContent(boolean requery) {
        super.loadTaskListContent(requery);
        int count = taskAdapter.getCursor().getCount();

        if(tagData != null && sortFlags <= SortHelper.FLAG_REVERSE_SORT &&
                count != tagData.getValue(TagData.TASK_COUNT)) {
            tagData.setValue(TagData.TASK_COUNT, count);
            tagDataService.save(tagData);
        }
    }

    // --------------------------------------------------------- refresh data

<<<<<<< HEAD
    /** refresh the list with latest data from the web */
    private void refreshData(final boolean manual, boolean bypassTagShow) {
        final boolean noRemoteId = tagData.getValue(TagData.REMOTE_ID) == 0;

        final ProgressDialog progressDialog;
        if(manual && !noRemoteId)
            progressDialog = DialogUtilities.progressDialog(getActivity(), getString(R.string.DLG_please_wait));
        else
            progressDialog = null;

        Thread tagShowThread = new Thread(new Runnable() {
            @SuppressWarnings("nls")
            @Override
            public void run() {
                try {
                    String oldName = tagData.getValue(TagData.NAME);
                    actFmSyncService.fetchTag(tagData);

                    Activity activity = getActivity();
                    if (activity != null) {
                        DialogUtilities.dismissDialog(activity, progressDialog);
                        activity.runOnUiThread(new Runnable() {
                            @Override
                            public void run() {
                                if(noRemoteId && tagData.getValue(TagData.REMOTE_ID) > 0)
                                    refreshData(manual, true);
                            }
                        });
                    }

                    if(!oldName.equals(tagData.getValue(TagData.NAME))) {
                        TagService.getInstance().rename(oldName,
                                tagData.getValue(TagData.NAME));
                    }

                } catch (IOException e) {
                    Log.e("tag-view-activity", "error-fetching-task-io", e);
                } catch (JSONException e) {
                    Log.e("tag-view-activity", "error-fetching-task", e);
                }
            }
        });
        if(!bypassTagShow)
            tagShowThread.start();
=======

    @Override
    protected void initiateAutomaticSync() {
        long lastAutoSync = Preferences.getLong(LAST_FETCH_KEY + tagData.getId(), 0);
        if(DateUtilities.now() - lastAutoSync > DateUtilities.ONE_HOUR)
            refreshData(false);
    }
>>>>>>> 10ed3bd5

    /** refresh the list with latest data from the web */
    private void refreshData(final boolean manual) {
        ((TextView)taskListView.findViewById(android.R.id.empty)).setText(R.string.DLG_loading);

        syncService.synchronizeList(tagData, manual, new ProgressBarSyncResultCallback(this,
                R.id.progressBar, new Runnable() {
            @Override
            public void run() {
<<<<<<< HEAD
                final Activity activity = getActivity();
                if (activity != null) {
                    activity.runOnUiThread(new Runnable() {
                        @Override
                        public void run() {
                            loadTaskListContent(true);
                            ((TextView)taskListView.findViewById(android.R.id.empty)).setText(R.string.TLA_no_items);
                            DialogUtilities.dismissDialog(activity, progressDialog);
                        }
                    });
                }
=======
                setUpMembersGallery();
                loadTaskListContent(true);
                ((TextView)taskListView.findViewById(android.R.id.empty)).setText(R.string.TLA_no_items);
>>>>>>> 10ed3bd5
            }
        }));
        Preferences.setLong(LAST_FETCH_KEY + tagData.getId(), DateUtilities.now());

<<<<<<< HEAD
        actFmSyncService.fetchUpdatesForTag(tagData, manual, new Runnable() {
            @Override
            public void run() {
                final Activity activity = getActivity();
                if (activity != null) {
                    getActivity().runOnUiThread(new Runnable() {
                        @Override
                        public void run() {
                            //refreshUpdatesList();
                            DialogUtilities.dismissDialog(activity, progressDialog);
                        }
                    });
                }
            }
        });
=======
        final boolean noRemoteId = tagData.getValue(TagData.REMOTE_ID) == 0;
>>>>>>> 10ed3bd5

        if(noRemoteId && !manual)
            ((TextView)taskListView.findViewById(android.R.id.empty)).setText(R.string.TLA_no_items);
    }

    private void setUpMembersGallery() {
        LinearLayout membersView = (LinearLayout)getView().findViewById(R.id.shared_with);
        membersView.setOnClickListener(settingsListener);
        try {
            String membersString = tagData.getValue(TagData.MEMBERS);
            JSONArray members = new JSONArray(membersString);
            if (members.length() > 0) {
                membersView.setOnClickListener(null);
                membersView.removeAllViews();
                for (int i = 0; i < members.length(); i++) {
                    JSONObject member = members.getJSONObject(i);
                    addImageForMember(membersView, member);
                }
                // Handle creator
                if(tagData.getValue(TagData.USER_ID) != 0) {
                    JSONObject owner = new JSONObject(tagData.getValue(TagData.USER));
                    addImageForMember(membersView, owner);
                }
            }
        } catch (JSONException e) {
            e.printStackTrace();
        }
        getView().findViewById(R.id.filter_assigned).setOnClickListener(new OnClickListener() {
            @Override
            public void onClick(View v) {
                resetAssignedFilter();
            }
        });
    }

    @SuppressWarnings("nls")
    private void addImageForMember(LinearLayout membersView, JSONObject member) {
        DisplayMetrics displayMetrics = new DisplayMetrics();
        getActivity().getWindowManager().getDefaultDisplay().getMetrics(displayMetrics);
        AsyncImageView image = new AsyncImageView(getActivity());
        image.setLayoutParams(new LinearLayout.LayoutParams((int)(50 * displayMetrics.density),
                (int)(50 * displayMetrics.density)));
        image.setDefaultImageResource(R.drawable.icn_default_person_image);
        image.setScaleType(ImageView.ScaleType.FIT_XY);
        try {
            final long id = member.getLong("id");
            if (id == ActFmPreferenceService.userId())
                member = ActFmPreferenceService.thisUser();
            final JSONObject memberToUse = member;

            final String memberName = displayName(memberToUse);
            if (memberToUse.has("picture")) {
                image.setUrl(memberToUse.getString("picture"));
            }
            image.setOnClickListener(listenerForImage(memberToUse, id, memberName));
        } catch (JSONException e) {
            e.printStackTrace();
        }
        membersView.addView(image);
    }

    @SuppressWarnings("unused")
    private OnClickListener listenerForImage(final JSONObject member, final long id, final String displayName) {
        return new OnClickListener() {
            @Override
            public void onClick(View v) {
                if (currentId == id) {
                    // Back to all
                    resetAssignedFilter();
                } else {
                    // New filter
                    currentId = id;
                    Criterion assignedCriterion;
                    if (currentId == ActFmPreferenceService.userId())
                        assignedCriterion = Criterion.or(Task.USER_ID.eq(0), Task.USER_ID.eq(id));
                    else
                        assignedCriterion = Task.USER_ID.eq(id);
                    Criterion assigned = Criterion.and(TaskCriteria.activeAndVisible(), assignedCriterion);
                    filter = TagFilterExposer.filterFromTag(getActivity(), new Tag(tagData), assigned);
                    TextView filterByAssigned = (TextView) getView().findViewById(R.id.filter_assigned);
                    filterByAssigned.setVisibility(View.VISIBLE);
                    filterByAssigned.setText(getString(R.string.actfm_TVA_filtered_by_assign, displayName));
                    setUpTaskList();
                }
            }
        };
    }

    @Override
    protected Intent getOnClickQuickAddIntent(Task t) {
        Intent intent = super.getOnClickQuickAddIntent(t);
        // Customize extras
        return intent;
    }

    @Override
    protected Intent getOnLongClickQuickAddIntent(Task t) {
        Intent intent = super.getOnClickQuickAddIntent(t);
        // Customize extras
        return intent;
    }

    private void resetAssignedFilter() {
        currentId = -1;
        filter = originalFilter;
        getView().findViewById(R.id.filter_assigned).setVisibility(View.GONE);
        setUpTaskList();
    }

    @SuppressWarnings("nls")
    private String displayName(JSONObject user) {
        String name = user.optString("name");
        if (!TextUtils.isEmpty(name) && !"null".equals(name)) {
            name = name.trim();
            int index = name.indexOf(' ');
            if (index > 0) {
                return name.substring(0, index);
            } else {
                return name;
            }
        } else {
            String email = user.optString("email");
            email = email.trim();
            int index = email.indexOf('@');
            if (index > 0) {
                return email.substring(0, index);
            } else {
                return email;
            }
        }
    }

    // --- receivers

    private final BroadcastReceiver notifyReceiver = new BroadcastReceiver() {
        @SuppressWarnings("nls")
        @Override
        public void onReceive(Context context, Intent intent) {
            if(!intent.hasExtra("tag_id"))
                return;
            if(!Long.toString(tagData.getValue(TagData.REMOTE_ID)).equals(intent.getStringExtra("tag_id")))
                return;

            getActivity().runOnUiThread(new Runnable() {
                @Override
                public void run() {
                    //refreshUpdatesList();
                }
            });
            refreshData(false);

            NotificationManager nm = new AndroidNotificationManager(ContextManager.getContext());
            nm.cancel(tagData.getValue(TagData.REMOTE_ID).intValue());
        }
    };

    @Override
    public void onResume() {
        super.onResume();

        IntentFilter intentFilter = new IntentFilter(BROADCAST_TAG_ACTIVITY);
        getActivity().registerReceiver(notifyReceiver, intentFilter);
    }

    @Override
    public void onPause() {
        super.onPause();

        getActivity().unregisterReceiver(notifyReceiver);
    }

    @Override
    protected Task quickAddTask(String title, boolean selectNewTask) {
        if(!tagData.containsNonNullValue(TagData.NAME) ||
                tagData.getValue(TagData.NAME).length() == 0) {
            DialogUtilities.okDialog(getActivity(), getString(R.string.tag_no_title_error), null);
            return null;
        }
        return super.quickAddTask(title, selectNewTask);
    }

    @Override
    public void onActivityResult(int requestCode, int resultCode, Intent data) {
        if (requestCode == REQUEST_CODE_SETTINGS && resultCode == Activity.RESULT_OK) {
            tagData = tagDataService.fetchById(tagData.getId(), TagData.PROPERTIES);
            filter = TagFilterExposer.filterFromTagData(getActivity(), tagData);
            taskAdapter = null;
            loadTaskListContent(true);
        } else {
            super.onActivityResult(requestCode, resultCode, data);
        }
    }

    @Override
    public boolean onOptionsItemSelected(MenuItem item) {
        // handle my own menus
        switch (item.getItemId()) {
        case MENU_REFRESH_ID:
            refreshData(true);
            return true;
        }

        return super.onOptionsItemSelected(item);
    }

}<|MERGE_RESOLUTION|>--- conflicted
+++ resolved
@@ -6,11 +6,6 @@
 import org.json.JSONException;
 import org.json.JSONObject;
 
-<<<<<<< HEAD
-import android.app.Activity;
-import android.app.ProgressDialog;
-=======
->>>>>>> 10ed3bd5
 import android.content.BroadcastReceiver;
 import android.content.Context;
 import android.content.Intent;
@@ -20,12 +15,8 @@
 import android.support.v4.view.MenuItem;
 import android.text.TextUtils;
 import android.util.DisplayMetrics;
-<<<<<<< HEAD
-import android.util.Log;
-=======
 import android.view.Menu;
 import android.view.MenuItem;
->>>>>>> 10ed3bd5
 import android.view.MotionEvent;
 import android.view.View;
 import android.view.View.OnClickListener;
@@ -248,52 +239,6 @@
 
     // --------------------------------------------------------- refresh data
 
-<<<<<<< HEAD
-    /** refresh the list with latest data from the web */
-    private void refreshData(final boolean manual, boolean bypassTagShow) {
-        final boolean noRemoteId = tagData.getValue(TagData.REMOTE_ID) == 0;
-
-        final ProgressDialog progressDialog;
-        if(manual && !noRemoteId)
-            progressDialog = DialogUtilities.progressDialog(getActivity(), getString(R.string.DLG_please_wait));
-        else
-            progressDialog = null;
-
-        Thread tagShowThread = new Thread(new Runnable() {
-            @SuppressWarnings("nls")
-            @Override
-            public void run() {
-                try {
-                    String oldName = tagData.getValue(TagData.NAME);
-                    actFmSyncService.fetchTag(tagData);
-
-                    Activity activity = getActivity();
-                    if (activity != null) {
-                        DialogUtilities.dismissDialog(activity, progressDialog);
-                        activity.runOnUiThread(new Runnable() {
-                            @Override
-                            public void run() {
-                                if(noRemoteId && tagData.getValue(TagData.REMOTE_ID) > 0)
-                                    refreshData(manual, true);
-                            }
-                        });
-                    }
-
-                    if(!oldName.equals(tagData.getValue(TagData.NAME))) {
-                        TagService.getInstance().rename(oldName,
-                                tagData.getValue(TagData.NAME));
-                    }
-
-                } catch (IOException e) {
-                    Log.e("tag-view-activity", "error-fetching-task-io", e);
-                } catch (JSONException e) {
-                    Log.e("tag-view-activity", "error-fetching-task", e);
-                }
-            }
-        });
-        if(!bypassTagShow)
-            tagShowThread.start();
-=======
 
     @Override
     protected void initiateAutomaticSync() {
@@ -301,7 +246,6 @@
         if(DateUtilities.now() - lastAutoSync > DateUtilities.ONE_HOUR)
             refreshData(false);
     }
->>>>>>> 10ed3bd5
 
     /** refresh the list with latest data from the web */
     private void refreshData(final boolean manual) {
@@ -311,46 +255,14 @@
                 R.id.progressBar, new Runnable() {
             @Override
             public void run() {
-<<<<<<< HEAD
-                final Activity activity = getActivity();
-                if (activity != null) {
-                    activity.runOnUiThread(new Runnable() {
-                        @Override
-                        public void run() {
-                            loadTaskListContent(true);
-                            ((TextView)taskListView.findViewById(android.R.id.empty)).setText(R.string.TLA_no_items);
-                            DialogUtilities.dismissDialog(activity, progressDialog);
-                        }
-                    });
-                }
-=======
                 setUpMembersGallery();
                 loadTaskListContent(true);
                 ((TextView)taskListView.findViewById(android.R.id.empty)).setText(R.string.TLA_no_items);
->>>>>>> 10ed3bd5
             }
         }));
         Preferences.setLong(LAST_FETCH_KEY + tagData.getId(), DateUtilities.now());
 
-<<<<<<< HEAD
-        actFmSyncService.fetchUpdatesForTag(tagData, manual, new Runnable() {
-            @Override
-            public void run() {
-                final Activity activity = getActivity();
-                if (activity != null) {
-                    getActivity().runOnUiThread(new Runnable() {
-                        @Override
-                        public void run() {
-                            //refreshUpdatesList();
-                            DialogUtilities.dismissDialog(activity, progressDialog);
-                        }
-                    });
-                }
-            }
-        });
-=======
         final boolean noRemoteId = tagData.getValue(TagData.REMOTE_ID) == 0;
->>>>>>> 10ed3bd5
 
         if(noRemoteId && !manual)
             ((TextView)taskListView.findViewById(android.R.id.empty)).setText(R.string.TLA_no_items);
