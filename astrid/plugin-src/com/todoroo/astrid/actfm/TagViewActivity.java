package com.todoroo.astrid.actfm;

import greendroid.widget.AsyncImageView;

import java.io.IOException;

import org.json.JSONArray;
import org.json.JSONException;
import org.json.JSONObject;

import android.app.Activity;
import android.app.ProgressDialog;
import android.content.BroadcastReceiver;
import android.content.Context;
import android.content.Intent;
import android.content.IntentFilter;
import android.os.Bundle;
import android.support.v4.view.Menu;
import android.support.v4.view.MenuItem;
import android.text.TextUtils;
import android.util.DisplayMetrics;
import android.util.Log;
import android.view.MotionEvent;
import android.view.View;
import android.view.View.OnClickListener;
import android.view.View.OnTouchListener;
import android.view.ViewGroup;
import android.widget.EditText;
import android.widget.ImageView;
import android.widget.LinearLayout;
import android.widget.TextView;

import com.timsu.astrid.R;
import com.todoroo.andlib.data.TodorooCursor;
import com.todoroo.andlib.service.Autowired;
import com.todoroo.andlib.service.ContextManager;
import com.todoroo.andlib.service.NotificationManager;
import com.todoroo.andlib.service.NotificationManager.AndroidNotificationManager;
import com.todoroo.andlib.sql.Criterion;
import com.todoroo.andlib.sql.Query;
import com.todoroo.andlib.utility.AndroidUtilities;
import com.todoroo.andlib.utility.DateUtilities;
import com.todoroo.andlib.utility.DialogUtilities;
import com.todoroo.andlib.utility.Preferences;
import com.todoroo.astrid.actfm.sync.ActFmPreferenceService;
import com.todoroo.astrid.actfm.sync.ActFmSyncService;
import com.todoroo.astrid.activity.TaskListActivity;
import com.todoroo.astrid.api.AstridApiConstants;
import com.todoroo.astrid.api.Filter;
import com.todoroo.astrid.core.SortHelper;
import com.todoroo.astrid.dao.TaskDao.TaskCriteria;
import com.todoroo.astrid.data.TagData;
import com.todoroo.astrid.data.Task;
import com.todoroo.astrid.service.TagDataService;
import com.todoroo.astrid.tags.TagFilterExposer;
import com.todoroo.astrid.tags.TagService;
import com.todoroo.astrid.tags.TagService.Tag;
import com.todoroo.astrid.welcome.HelpInfoPopover;

public class TagViewActivity extends TaskListActivity {

    private static final String LAST_FETCH_KEY = "tag-fetch-"; //$NON-NLS-1$

    public static final String BROADCAST_TAG_ACTIVITY = AstridApiConstants.PACKAGE + ".TAG_ACTIVITY"; //$NON-NLS-1$

    public static final String EXTRA_TAG_NAME = "tag"; //$NON-NLS-1$
    public static final String EXTRA_TAG_REMOTE_ID = "remoteId"; //$NON-NLS-1$

    public static final String EXTRA_TAG_DATA = "tagData"; //$NON-NLS-1$

    protected static final int MENU_REFRESH_ID = MENU_SYNC_ID;

    private static final int REQUEST_CODE_SETTINGS = 0;

    public static final String TOKEN_START_ACTIVITY = "startActivity";

    private TagData tagData;

    @Autowired TagDataService tagDataService;

    @Autowired ActFmSyncService actFmSyncService;

    @Autowired ActFmPreferenceService actFmPreferenceService;

    private View taskListView;

    private boolean dataLoaded = false;

    private long currentId;

    private Filter originalFilter;

    //private ImageAdapter galleryAdapter;

    // --- UI initialization

    @Override
    public void onCreate(final Bundle savedInstanceState) {
        super.onCreate(savedInstanceState);

        getListView().setOnKeyListener(null);

        // allow for text field entry, needed for android bug #2516
        OnTouchListener onTouch = new OnTouchListener() {
            @Override
            public boolean onTouch(View v, MotionEvent event) {
                v.requestFocusFromTouch();
                return false;
            }
        };
        ((EditText) getView().findViewById(R.id.quickAddText)).setOnTouchListener(onTouch);

        View membersEdit = getView().findViewById(R.id.members_edit);
        membersEdit.setOnClickListener(settingsListener);

        if (actFmPreferenceService.isLoggedIn()) {
            View activityContainer = getView().findViewById(R.id.activityContainer);
            activityContainer.setVisibility(View.VISIBLE);

            getView().findViewById(R.id.listLabel).setPadding(0, 0, 0, 0);

            ImageView activity = (ImageView) getView().findViewById(R.id.activity);
            activity.setOnClickListener(new View.OnClickListener() {
                @Override
                public void onClick(View v) {
                    Intent intent = new Intent(getActivity(), TagUpdatesActivity.class);
                    intent.putExtra(EXTRA_TAG_DATA, tagData);
                    startActivity(intent);
                    AndroidUtilities.callOverridePendingTransition(getActivity(), R.anim.slide_left_in, R.anim.slide_left_out);
                }
            });
        }

        originalFilter = filter;
        showListSettingsPopover();
    }

    private final OnClickListener settingsListener = new OnClickListener() {
        @Override
        public void onClick(View v) {
            Intent intent = new Intent(getActivity(), TagSettingsActivity.class);
            intent.putExtra(EXTRA_TAG_DATA, tagData);
            startActivityForResult(intent, REQUEST_CODE_SETTINGS);
            AndroidUtilities.callOverridePendingTransition(getActivity(), R.anim.slide_left_in, R.anim.slide_left_out);
        }
    };

    /* (non-Javadoc)
     * @see com.todoroo.astrid.activity.TaskListActivity#getListBody(android.view.ViewGroup)
     */
    @Override
    protected View getListBody(ViewGroup root) {
        ViewGroup parent = (ViewGroup) getActivity().getLayoutInflater().inflate(R.layout.task_list_body_tag, root, false);

        taskListView = super.getListBody(parent);
        if(actFmPreferenceService.isLoggedIn())
            ((TextView)taskListView.findViewById(android.R.id.empty)).setText(R.string.DLG_loading);
        parent.addView(taskListView);

        return parent;
    }

    private void showListSettingsPopover() {
        if (!Preferences.getBoolean(R.string.p_showed_list_settings_help, false)) {
            View tabView = getView().findViewById(R.id.members_edit);
            HelpInfoPopover.showPopover(getActivity(), tabView, R.string.help_popover_list_settings, null);
            Preferences.setBoolean(R.string.p_showed_list_settings_help, true);
        }
    }

    @Override
    protected void addSyncRefreshMenuItem(Menu menu) {
        if(actFmPreferenceService.isLoggedIn()) {
            MenuItem item = menu.add(Menu.NONE, MENU_REFRESH_ID, Menu.NONE,
                    R.string.actfm_TVA_menu_refresh);
            item.setIcon(R.drawable.ic_menu_refresh);
        } else {
            super.addSyncRefreshMenuItem(menu);
        }
    }

    // --- data loading

    @Override
    protected void onNewIntent(Intent intent) {
        synchronized(this) {
            if(dataLoaded)
                return;
            dataLoaded = true;
        }

        String tag = getActivity().getIntent().getStringExtra(EXTRA_TAG_NAME);
        long remoteId = getActivity().getIntent().getLongExtra(EXTRA_TAG_REMOTE_ID, 0);

        if(tag == null && remoteId == 0)
            return;

        TodorooCursor<TagData> cursor = tagDataService.query(Query.select(TagData.PROPERTIES).where(Criterion.or(TagData.NAME.eqCaseInsensitive(tag),
                Criterion.and(TagData.REMOTE_ID.gt(0), TagData.REMOTE_ID.eq(remoteId)))));
        try {
            tagData = new TagData();
            if(cursor.getCount() == 0) {
                tagData.setValue(TagData.NAME, tag);
                tagData.setValue(TagData.REMOTE_ID, remoteId);
                tagDataService.save(tagData);
            } else {
                cursor.moveToFirst();
                tagData.readFromCursor(cursor);
            }
        } finally {
            cursor.close();
        }

        if(tagData.getValue(TagData.REMOTE_ID) > 0) {
            String fetchKey = LAST_FETCH_KEY + tagData.getId();
            long lastFetchDate = Preferences.getLong(fetchKey, 0);
            if(DateUtilities.now() > lastFetchDate + 300000L) {
                refreshData(false, false);
                Preferences.setLong(fetchKey, DateUtilities.now());
            }
        } else {
            ((TextView)taskListView.findViewById(android.R.id.empty)).setText(R.string.TLA_no_items);
        }

        setUpMembersGallery();

        super.onNewIntent(intent);

        if (intent.getBooleanExtra(TOKEN_START_ACTIVITY, false)) {
            getView().findViewById(R.id.activity).postDelayed(new Runnable() {
                @Override
                public void run() {
                    Intent i = new Intent(getActivity(), TagUpdatesActivity.class);
                    i.putExtra(EXTRA_TAG_DATA, tagData);
                    startActivity(i);
                    AndroidUtilities.callOverridePendingTransition(getActivity(), R.anim.slide_left_in, R.anim.slide_left_out);
                }
            }, 500);
        }
    }

    @Override
    public void loadTaskListContent(boolean requery) {
        super.loadTaskListContent(requery);
        int count = taskAdapter.getCursor().getCount();

        if(tagData != null && sortFlags <= SortHelper.FLAG_REVERSE_SORT &&
                count != tagData.getValue(TagData.TASK_COUNT)) {
            tagData.setValue(TagData.TASK_COUNT, count);
            tagDataService.save(tagData);
        }
    }

    // --------------------------------------------------------- refresh data

    /** refresh the list with latest data from the web */
    private void refreshData(final boolean manual, boolean bypassTagShow) {
        final boolean noRemoteId = tagData.getValue(TagData.REMOTE_ID) == 0;

        final ProgressDialog progressDialog;
        if(manual && !noRemoteId)
            progressDialog = DialogUtilities.progressDialog(getActivity(), getString(R.string.DLG_please_wait));
        else
            progressDialog = null;

        Thread tagShowThread = new Thread(new Runnable() {
            @SuppressWarnings("nls")
            @Override
            public void run() {
                try {
                    String oldName = tagData.getValue(TagData.NAME);
                    actFmSyncService.fetchTag(tagData);

                    DialogUtilities.dismissDialog(getActivity(), progressDialog);
                    getActivity().runOnUiThread(new Runnable() {
                        @Override
                        public void run() {
                            if(noRemoteId && tagData.getValue(TagData.REMOTE_ID) > 0)
                                refreshData(manual, true);
                        }
                    });

                    if(!oldName.equals(tagData.getValue(TagData.NAME))) {
                        TagService.getInstance().rename(oldName,
                                tagData.getValue(TagData.NAME));
                    }

                } catch (IOException e) {
                    Log.e("tag-view-activity", "error-fetching-task-io", e);
                } catch (JSONException e) {
                    Log.e("tag-view-activity", "error-fetching-task", e);
                }
            }
        });
        if(!bypassTagShow)
            tagShowThread.start();

        if(noRemoteId) {
            ((TextView)taskListView.findViewById(android.R.id.empty)).setText(R.string.TLA_no_items);
            return;
        }

        setUpMembersGallery();
        actFmSyncService.fetchTasksForTag(tagData, manual, new Runnable() {
            @Override
            public void run() {
                getActivity().runOnUiThread(new Runnable() {
                    @Override
                    public void run() {
                        loadTaskListContent(true);
                        ((TextView)taskListView.findViewById(android.R.id.empty)).setText(R.string.TLA_no_items);
                        DialogUtilities.dismissDialog(getActivity(), progressDialog);
                    }
                });
            }
        });

        actFmSyncService.fetchUpdatesForTag(tagData, manual, new Runnable() {
            @Override
            public void run() {
                getActivity().runOnUiThread(new Runnable() {
                    @Override
                    public void run() {
                        //refreshUpdatesList();
                        DialogUtilities.dismissDialog(getActivity(), progressDialog);
                    }
                });
            }
        });

    }

    private void setUpMembersGallery() {
        LinearLayout membersView = (LinearLayout)getView().findViewById(R.id.shared_with);
        membersView.setOnClickListener(settingsListener);
        try {
            String membersString = tagData.getValue(TagData.MEMBERS);
            JSONArray members = new JSONArray(membersString);
            if (members.length() > 0) {
                membersView.setOnClickListener(null);
                membersView.removeAllViews();
                for (int i = 0; i < members.length(); i++) {
                    JSONObject member = members.getJSONObject(i);
                    addImageForMember(membersView, member);
                }
                // Handle creator
                if(tagData.getValue(TagData.USER_ID) != 0) {
                    JSONObject owner = new JSONObject(tagData.getValue(TagData.USER));
                    addImageForMember(membersView, owner);
                }
            }
        } catch (JSONException e) {
            e.printStackTrace();
        }
        getActivity().findViewById(R.id.filter_assigned).setOnClickListener(new OnClickListener() {
            @Override
            public void onClick(View v) {
                resetAssignedFilter();
            }
        });
    }

    @SuppressWarnings("nls")
    private void addImageForMember(LinearLayout membersView, JSONObject member) {
        DisplayMetrics displayMetrics = new DisplayMetrics();
        getActivity().getWindowManager().getDefaultDisplay().getMetrics(displayMetrics);
        AsyncImageView image = new AsyncImageView(getActivity());
        image.setLayoutParams(new LinearLayout.LayoutParams((int)(50 * displayMetrics.density),
                (int)(50 * displayMetrics.density)));
        image.setDefaultImageResource(R.drawable.icn_default_person_image);
        image.setScaleType(ImageView.ScaleType.FIT_XY);
        try {
            final long id = member.getLong("id");
            if (id == ActFmPreferenceService.userId())
                member = ActFmPreferenceService.thisUser();
            final JSONObject memberToUse = member;

            final String memberName = displayName(memberToUse);
            if (memberToUse.has("picture")) {
                image.setUrl(memberToUse.getString("picture"));
            }
            image.setOnClickListener(listenerForImage(memberToUse, id, memberName));
        } catch (JSONException e) {
            e.printStackTrace();
        }
        membersView.addView(image);
    }

    @SuppressWarnings("unused")
    private OnClickListener listenerForImage(final JSONObject member, final long id, final String displayName) {
        return new OnClickListener() {
            @Override
            public void onClick(View v) {
                if (currentId == id) {
                    // Back to all
                    resetAssignedFilter();
                } else {
                    // New filter
                    currentId = id;
                    Criterion assignedCriterion;
                    if (currentId == ActFmPreferenceService.userId())
                        assignedCriterion = Criterion.or(Task.USER_ID.eq(0), Task.USER_ID.eq(id));
                    else
                        assignedCriterion = Task.USER_ID.eq(id);
                    Criterion assigned = Criterion.and(TaskCriteria.activeAndVisible(), assignedCriterion);
<<<<<<< HEAD
                    filter = TagFilterExposer.filterFromTag(getActivity(), new Tag(tagData), assigned);
                    System.err.println("Filter: " + filter.sqlQuery); //$NON-NLS-1$
                    TextView filterByAssigned = (TextView) getView().findViewById(R.id.filter_assigned);
=======
                    filter = TagFilterExposer.filterFromTag(TagViewActivity.this, new Tag(tagData), assigned);
                    TextView filterByAssigned = (TextView) findViewById(R.id.filter_assigned);
>>>>>>> c96bbac2
                    filterByAssigned.setVisibility(View.VISIBLE);
                    filterByAssigned.setText(getString(R.string.actfm_TVA_filtered_by_assign, displayName));
                    setUpTaskList();
                }
            }
        };
    }

    @Override
    protected Intent getOnClickQuickAddIntent(Task t) {
        Intent intent = super.getOnClickQuickAddIntent(t);
        // Customize extras
        return intent;
    }

    @Override
    protected Intent getOnLongClickQuickAddIntent(Task t) {
        Intent intent = super.getOnClickQuickAddIntent(t);
        // Customize extras
        return intent;
    }

    private void resetAssignedFilter() {
        currentId = -1;
        filter = originalFilter;
        getView().findViewById(R.id.filter_assigned).setVisibility(View.GONE);
        setUpTaskList();
    }

    @SuppressWarnings("nls")
    private String displayName(JSONObject user) {
        String name = user.optString("name");
        if (!TextUtils.isEmpty(name) && !"null".equals(name)) {
            name = name.trim();
            int index = name.indexOf(' ');
            if (index > 0) {
                return name.substring(0, index);
            } else {
                return name;
            }
        } else {
            String email = user.optString("email");
            email = email.trim();
            int index = email.indexOf('@');
            if (index > 0) {
                return email.substring(0, index);
            } else {
                return email;
            }
        }
    }

    // --- receivers

    private final BroadcastReceiver notifyReceiver = new BroadcastReceiver() {
        @SuppressWarnings("nls")
        @Override
        public void onReceive(Context context, Intent intent) {
            if(!intent.hasExtra("tag_id"))
                return;
            if(!Long.toString(tagData.getValue(TagData.REMOTE_ID)).equals(intent.getStringExtra("tag_id")))
                return;

            getActivity().runOnUiThread(new Runnable() {
                @Override
                public void run() {
                    //refreshUpdatesList();
                }
            });
            refreshData(false, true);

            NotificationManager nm = new AndroidNotificationManager(ContextManager.getContext());
            nm.cancel(tagData.getValue(TagData.REMOTE_ID).intValue());
        }
    };

    @Override
    public void onResume() {
        super.onResume();

        IntentFilter intentFilter = new IntentFilter(BROADCAST_TAG_ACTIVITY);
        getActivity().registerReceiver(notifyReceiver, intentFilter);
    }

    @Override
    public void onPause() {
        super.onPause();

        getActivity().unregisterReceiver(notifyReceiver);
    }

    @Override
    protected Task quickAddTask(String title, boolean selectNewTask) {
        if(!tagData.containsNonNullValue(TagData.NAME) ||
                tagData.getValue(TagData.NAME).length() == 0) {
            DialogUtilities.okDialog(getActivity(), getString(R.string.tag_no_title_error), null);
            return null;
        }
        return super.quickAddTask(title, selectNewTask);
    }

    @Override
    public void onActivityResult(int requestCode, int resultCode, Intent data) {
        if (requestCode == REQUEST_CODE_SETTINGS && resultCode == Activity.RESULT_OK) {
            tagData = tagDataService.fetchById(tagData.getId(), TagData.PROPERTIES);
            filter = TagFilterExposer.filterFromTagData(getActivity(), tagData);
            taskAdapter = null;
            loadTaskListContent(true);
        } else {
            super.onActivityResult(requestCode, resultCode, data);
        }
    }

    @Override
    public boolean onOptionsItemSelected(MenuItem item) {
        // handle my own menus
        switch (item.getItemId()) {
        case MENU_REFRESH_ID:
            refreshData(true, false);
            return true;
        }

        return super.onOptionsItemSelected(item);
    }

}<|MERGE_RESOLUTION|>--- conflicted
+++ resolved
@@ -403,14 +403,8 @@
                     else
                         assignedCriterion = Task.USER_ID.eq(id);
                     Criterion assigned = Criterion.and(TaskCriteria.activeAndVisible(), assignedCriterion);
-<<<<<<< HEAD
                     filter = TagFilterExposer.filterFromTag(getActivity(), new Tag(tagData), assigned);
-                    System.err.println("Filter: " + filter.sqlQuery); //$NON-NLS-1$
                     TextView filterByAssigned = (TextView) getView().findViewById(R.id.filter_assigned);
-=======
-                    filter = TagFilterExposer.filterFromTag(TagViewActivity.this, new Tag(tagData), assigned);
-                    TextView filterByAssigned = (TextView) findViewById(R.id.filter_assigned);
->>>>>>> c96bbac2
                     filterByAssigned.setVisibility(View.VISIBLE);
                     filterByAssigned.setText(getString(R.string.actfm_TVA_filtered_by_assign, displayName));
                     setUpTaskList();
