--- conflicted
+++ resolved
@@ -94,10 +94,10 @@
                                 dialog.cancel();
                             } else {
                                 // create the real dashboard, select it in the spinner and refresh responsiblespinner
-                                ProgressDialog progressDialog = null;
+                                ProgressDialog progressDialog = dialogUtilites.progressDialog(context,
+                                        context.getString(R.string.DLG_wait));
                                 try {
-                                    progressDialog = dialogUtilites.progressDialog(context,
-                                            context.getString(R.string.DLG_wait));
+                                    progressDialog.show();
                                     JSONObject newDashJSON = ProducteevSyncProvider.getInvoker().dashboardsCreate(newDashboardName).getJSONObject("dashboard");
                                     StoreObject local = ProducteevDataService.getInstance().updateDashboards(newDashJSON, true);
                                     if (local != null) {
@@ -129,10 +129,7 @@
                         @Override
                         public void onClick(DialogInterface dialog, int which) {
                             dialog.cancel();
-<<<<<<< HEAD
-=======
                             dashboardSelector.setSelection(lastDashboardSelection);
->>>>>>> 8bd90f32
                         }
                     };
                     dialogUtilites.viewDialog(ProducteevControlSet.this.activity,
@@ -142,10 +139,7 @@
                             cancelListener);
                 } else {
                     refreshResponsibleSpinner(dashboard.getUsers());
-<<<<<<< HEAD
-=======
                     lastDashboardSelection = position;
->>>>>>> 8bd90f32
                 }
             }
 
