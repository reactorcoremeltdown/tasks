package com.todoroo.astrid.producteev;

import android.app.AlarmManager;
import android.app.PendingIntent;
import android.app.Service;
import android.content.Context;
import android.content.Intent;
import android.os.IBinder;
import android.util.Log;

import com.timsu.astrid.R;
import com.todoroo.andlib.service.ContextManager;
import com.todoroo.andlib.utility.DateUtilities;
import com.todoroo.astrid.core.PluginServices;
import com.todoroo.astrid.producteev.sync.ProducteevSyncProvider;
import com.todoroo.astrid.utility.Preferences;

/**
 * SynchronizationService is the service that performs Astrid's background
 * synchronization with online task managers. Starting this service
 * schedules a repeating alarm which handles the synchronization
 *
 * @author Tim Su
 *
 */
public class ProducteevBackgroundService extends Service {

	/** Minimum time before an auto-sync */
	private static final long AUTO_SYNC_MIN_OFFSET = 5*60*1000L;

    /** alarm identifier */
    public static final String SYNC_ACTION = "sync"; //$NON-NLS-1$

    // --- BroadcastReceiver abstract methods

    /** Receive the alarm - start the synchronize service! */
    @Override
    public void onStart(Intent intent, int startId) {
<<<<<<< HEAD
        if(intent != null && SYNC_ACTION.equals(intent.getAction()))
=======
        try {
>>>>>>> c03394e6
            startSynchronization(this);
        } catch (Exception e) {
            PluginServices.getExceptionService().reportError("pdv-bg-sync", e); //$NON-NLS-1$
        }
    }

    /** Start the actual synchronization */
    private void startSynchronization(Context context) {
        if(context == null || context.getResources() == null)
            return;

        ContextManager.setContext(context);

        if(ProducteevUtilities.INSTANCE.isOngoing())
            return;

        PluginServices.getTaskService();
        new ProducteevSyncProvider().synchronize(context);
    }

    // --- alarm management

    /**
     * Schedules repeating alarm for auto-synchronization
     */
    public static void scheduleService() {
        int syncFrequencySeconds = Preferences.getIntegerFromString(
                R.string.producteev_PPr_interval_key, -1);
        Context context = ContextManager.getContext();
        if(syncFrequencySeconds <= 0) {
    	    unscheduleService(context);
    	    return;
    	}

    	// figure out synchronization frequency
        long interval = 1000L * syncFrequencySeconds;
        long offset = computeNextSyncOffset(interval);

        // give a little padding
        offset = Math.max(offset, AUTO_SYNC_MIN_OFFSET);

        AlarmManager am = (AlarmManager) context.getSystemService(Context.ALARM_SERVICE);
        PendingIntent pendingIntent = PendingIntent.getService(context, 0,
                createAlarmIntent(context), PendingIntent.FLAG_UPDATE_CURRENT);

        Log.i("Astrid", "Autosync set for " + offset / 1000 //$NON-NLS-1$ //$NON-NLS-2$
            + " seconds repeating every " + syncFrequencySeconds); //$NON-NLS-1$

        // cancel all existing
        am.cancel(pendingIntent);

        // schedule new
        am.setRepeating(AlarmManager.RTC_WAKEUP, System.currentTimeMillis() + offset,
                interval, pendingIntent);
    }


    /**
     * Removes repeating alarm for auto-synchronization
     */
    private static void unscheduleService(Context context) {
        AlarmManager am = (AlarmManager)context.getSystemService(Context.ALARM_SERVICE);
        PendingIntent pendingIntent = PendingIntent.getService(context, 0,
                createAlarmIntent(context), PendingIntent.FLAG_UPDATE_CURRENT);
        am.cancel(pendingIntent);
    }

    /** Create the alarm intent */
    private static Intent createAlarmIntent(Context context) {
        Intent intent = new Intent(context, ProducteevBackgroundService.class);
        intent.setAction(SYNC_ACTION);
        return intent;
    }

    // --- utility methods


    private static long computeNextSyncOffset(long interval) {
        // figure out last synchronize time
        long lastSyncDate = ProducteevUtilities.INSTANCE.getLastSyncDate();

        // if user never synchronized, give them a full offset period before bg sync
        if(lastSyncDate != 0)
            return Math.max(0, lastSyncDate + interval - DateUtilities.now());
        else
            return interval;
    }

    @Override
    public IBinder onBind(Intent intent) {
        return null;
    }

}<|MERGE_RESOLUTION|>--- conflicted
+++ resolved
@@ -36,11 +36,7 @@
     /** Receive the alarm - start the synchronize service! */
     @Override
     public void onStart(Intent intent, int startId) {
-<<<<<<< HEAD
-        if(intent != null && SYNC_ACTION.equals(intent.getAction()))
-=======
         try {
->>>>>>> c03394e6
             startSynchronization(this);
         } catch (Exception e) {
             PluginServices.getExceptionService().reportError("pdv-bg-sync", e); //$NON-NLS-1$
