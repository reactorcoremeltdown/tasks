--- conflicted
+++ resolved
@@ -3,8 +3,8 @@
 import java.util.Date;
 
 import android.content.DialogInterface;
+import android.content.Intent;
 import android.content.DialogInterface.OnClickListener;
-import android.content.Intent;
 import android.content.res.Resources;
 import android.graphics.Color;
 import android.os.Bundle;
@@ -85,11 +85,7 @@
             else
                 preference.setSummary(r.getString(
                         R.string.sync_SPr_interval_desc,
-<<<<<<< HEAD
-                        r.getStringArray(R.array.rmilk_MPr_interval_entries)[index]));
-=======
                         r.getStringArray(R.array.sync_SPr_interval_entries)[index]));
->>>>>>> c03394e6
         }
 
         // status
