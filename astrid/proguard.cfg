--- conflicted
+++ resolved
@@ -12,13 +12,10 @@
 -keep class com.mdimension.**
 -keep class com.google.common.base.Preconditions
 -keep class * extends com.todoroo.andlib.data.AbstractModel
-<<<<<<< HEAD
 -keep class android.support.v4.**
-=======
 -keep class com.google.gson.stream.JsonReader {
     public void setLenient(boolean);
 }
->>>>>>> 15db4fbd
 
 # ignore reflection-based access from google libraries
 -dontwarn com.google.**
