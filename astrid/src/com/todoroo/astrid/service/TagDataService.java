--- conflicted
+++ resolved
@@ -146,13 +146,10 @@
             return updateDao.query(Query.select(Update.PROPERTIES).where(
                     criterion).
                     orderBy(Order.desc(Update.CREATION_DATE)));
-<<<<<<< HEAD
+
         if(RemoteModel.NO_UUID.equals(tagData.getValue(TagData.UUID)))
-            return updateDao.query(Query.select(Update.PROPERTIES).where(Update.TAGS_LOCAL.like("%," + tagData.getId() + ",%")));
-=======
-        if(tagData.getValue(TagData.REMOTE_ID) == 0)
             return updateDao.query(Query.select(Update.PROPERTIES).where(Update.TAGS_LOCAL.like("%," + tagData.getId() + ",%")).orderBy(Order.desc(Update.CREATION_DATE)));
->>>>>>> 3f3d6861
+
         return updateDao.query(Query.select(Update.PROPERTIES).where(Criterion.and(criterion,
                 Criterion.or(Update.TAGS.like("%," + tagData.getValue(TagData.UUID) + ",%"),
                 Update.TAGS_LOCAL.like("%," + tagData.getId() + ",%")))).
