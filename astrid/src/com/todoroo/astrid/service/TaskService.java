--- conflicted
+++ resolved
@@ -125,13 +125,7 @@
                     }
                     // don't clone sync metadata
                     if(MilkTaskFields.METADATA_KEY.equals(metadata.getValue(Metadata.KEY)))
-<<<<<<< HEAD
-                        continue;
-                    if(OpencrxCoreUtils.OPENCRX_ACTIVITY_METADATA_KEY.equals(metadata.getValue(Metadata.KEY)))
-                        continue;
-=======
                         continue; // FIXME do the same as for the others
->>>>>>> 247edede
 
                     metadata.setValue(Metadata.TASK, newId);
                     metadata.clearValue(Metadata.ID);
