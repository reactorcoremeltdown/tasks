/**
 * Copyright (c) 2012 Todoroo Inc
 *
 * See the file "LICENSE" for the full license governing this code.
 */
package com.todoroo.astrid.service;

import java.util.Date;

import org.weloveastrid.rmilk.data.MilkNoteHelper;

import android.app.Activity;
import android.app.ProgressDialog;
import android.content.Context;
import android.content.Intent;
import android.content.SharedPreferences;
import android.content.SharedPreferences.Editor;
import android.os.Bundle;

import com.timsu.astrid.GCMIntentService;
import com.timsu.astrid.R;
import com.todoroo.andlib.data.Property.LongProperty;
import com.todoroo.andlib.data.Property.StringProperty;
import com.todoroo.andlib.data.TodorooCursor;
import com.todoroo.andlib.service.Autowired;
import com.todoroo.andlib.service.ContextManager;
import com.todoroo.andlib.service.DependencyInjectionService;
import com.todoroo.andlib.sql.Criterion;
import com.todoroo.andlib.sql.Query;
import com.todoroo.andlib.utility.DateUtilities;
import com.todoroo.andlib.utility.DialogUtilities;
import com.todoroo.andlib.utility.Preferences;
import com.todoroo.astrid.actfm.sync.ActFmPreferenceService;
import com.todoroo.astrid.activity.AstridActivity;
import com.todoroo.astrid.activity.Eula;
import com.todoroo.astrid.api.AstridApiConstants;
import com.todoroo.astrid.core.SortHelper;
import com.todoroo.astrid.dao.Database;
import com.todoroo.astrid.data.Metadata;
import com.todoroo.astrid.data.Task;
import com.todoroo.astrid.gtasks.GtasksPreferenceService;
import com.todoroo.astrid.helper.DueDateTimeMigrator;
import com.todoroo.astrid.notes.NoteMetadata;
import com.todoroo.astrid.producteev.sync.ProducteevDataService;
import com.todoroo.astrid.service.abtesting.ABChooser;
import com.todoroo.astrid.subtasks.SubtasksMetadataMigration;
import com.todoroo.astrid.tags.AstridNewSyncMigrator;
import com.todoroo.astrid.tags.TagCaseMigrator;
import com.todoroo.astrid.utility.AstridPreferences;
import com.todoroo.astrid.utility.Constants;


public final class UpgradeService {

<<<<<<< HEAD
    public static final int V4_5_0 = 300;
=======
    public static final int V4_5_1 = 292;
    public static final int V4_5_0 = 291;
    public static final int V4_4_4_1 = 290;
    public static final int V4_4_4 = 289;
>>>>>>> 3f3d6861
    public static final int V4_4_3 = 288;
    public static final int V4_4_2 = 287;
    public static final int V4_4_1 = 286;
    public static final int V4_4 = 285;
    public static final int V4_3_4_2 = 284;
    public static final int V4_3_4_1 = 283;
    public static final int V4_3_4 = 282;
    public static final int V4_3_3 = 281;
    public static final int V4_3_2 = 280;
    public static final int V4_3_1 = 279;
    public static final int V4_3_0 = 278;
    public static final int V4_2_6 = 277;
    public static final int V4_2_5 = 276;
    public static final int V4_2_4 = 275;
    public static final int V4_2_3 = 274;
    public static final int V4_2_2_1 = 273;
    public static final int V4_2_2 = 272;
    public static final int V4_2_1 = 271;
    public static final int V4_2_0 = 270;
    public static final int V4_1_3_1 = 269;
    public static final int V4_1_3 = 268;
    public static final int V4_1_2 = 267;
    public static final int V4_1_1 = 266;
    public static final int V4_1_0 = 265;
    public static final int V4_0_6_2 = 264;
    public static final int V4_0_6_1 = 263;
    public static final int V4_0_6 = 262;
    public static final int V4_0_5_1 = 261;
    public static final int V4_0_5 = 260;
    public static final int V4_0_4_3 = 259;
    public static final int V4_0_4_2 = 258;
    public static final int V4_0_4_1 = 257;
    public static final int V4_0_4 = 256;
    public static final int V4_0_3 = 255;
    public static final int V4_0_2_1 = 254;
    public static final int V4_0_2 = 253;
    public static final int V4_0_1 = 252;
    public static final int V4_0_0 = 251;
    public static final int V3_9_2_3 = 210;
    public static final int V3_9_2_2 = 209;
    public static final int V3_9_2_1 = 208;
    public static final int V3_9_2 = 207;
    public static final int V3_9_1_1 = 206;
    public static final int V3_9_1 = 205;
    public static final int V3_9_0_2 = 204;
    public static final int V3_9_0_1 = 203;
    public static final int V3_9_0 = 202;
    public static final int V3_8_5_1 = 201;
    public static final int V3_8_5 = 200;
    public static final int V3_8_4_4 = 199;
    public static final int V3_8_4_3 = 198;
    public static final int V3_8_4_2 = 197;
    public static final int V3_8_4_1 = 196;
    public static final int V3_8_4 = 195;
    public static final int V3_8_3_1 = 194;
    public static final int V3_8_3 = 192;
    public static final int V3_8_2 = 191;
    public static final int V3_8_0_2 = 188;
    public static final int V3_8_0 = 186;
    public static final int V3_7_7 = 184;
    public static final int V3_7_6 = 182;
    public static final int V3_7_5 = 179;
    public static final int V3_7_4 = 178;
    public static final int V3_7_3 = 175;
    public static final int V3_7_2 = 174;
    public static final int V3_7_1 = 173;
    public static final int V3_7_0 = 172;
    public static final int V3_6_4 = 170;
    public static final int V3_6_3 = 169;
    public static final int V3_6_2 = 168;
    public static final int V3_6_0 = 166;
    public static final int V3_5_0 = 165;
    public static final int V3_4_0 = 162;
    public static final int V3_3_0 = 155;
    public static final int V3_2_0 = 147;
    public static final int V3_1_0 = 146;
    public static final int V3_0_0 = 136;
    public static final int V2_14_4 = 135;

    @Autowired Database database;

    @Autowired TaskService taskService;

    @Autowired MetadataService metadataService;

    @Autowired GtasksPreferenceService gtasksPreferenceService;

    @Autowired ABChooser abChooser;

    @Autowired AddOnService addOnService;

    @Autowired ActFmPreferenceService actFmPreferenceService;

    public UpgradeService() {
        DependencyInjectionService.getInstance().inject(this);
    }

    /**
     * Perform upgrade from one version to the next. Needs to be called
     * on the UI thread so it can display a progress bar and then
     * show users a change log.
     *
     * @param from
     * @param to
     */
    public void performUpgrade(final Activity context, final int from) {
        if(from == 135)
            AddOnService.recordOem();

        if(from > 0 && from < V3_8_2) {
            if(Preferences.getBoolean(R.string.p_transparent_deprecated, false))
                Preferences.setString(R.string.p_theme, "transparent"); //$NON-NLS-1$
            else
                Preferences.setString(R.string.p_theme, "black"); //$NON-NLS-1$
        }

        if(from <= V3_9_1_1) {
            actFmPreferenceService.clearLastSyncDate();
        }

        final String lastSetVersionName = AstridPreferences.getCurrentVersionName();

<<<<<<< HEAD
        Preferences.setInt(AstridPreferences.P_UPGRADE_FROM, from);
=======
        int maxWithUpgrade = V4_5_1; // The last version that required a migration
>>>>>>> 3f3d6861

        int maxWithUpgrade = V4_5_0; // The last version that required a migration

        Preferences.setInt(AstridPreferences.P_UPGRADE_FROM, from);

        if(from < maxWithUpgrade) {
            Intent upgrade = new Intent(context, UpgradeActivity.class);
            upgrade.putExtra(UpgradeActivity.TOKEN_FROM_VERSION, from);
            context.startActivityForResult(upgrade, 0);
        }
    }

    public static class UpgradeActivity extends Activity {
        @Autowired
        private TaskService taskService;
        private ProgressDialog dialog;

        public static final String TOKEN_FROM_VERSION = "from_version"; //$NON-NLS-1$
        private int from;
        private boolean finished = false;

        @Override
        protected void onCreate(Bundle savedInstanceState) {
            super.onCreate(savedInstanceState);
            DependencyInjectionService.getInstance().inject(this);
            from = getIntent().getIntExtra(TOKEN_FROM_VERSION, -1);
            if (from > 0) {
                dialog = DialogUtilities.progressDialog(this,
                        getString(R.string.DLG_upgrading));
                new Thread() {
                    @Override
                    public void run() {
                        try {
                            if(from < V3_0_0)
                                new Astrid2To3UpgradeHelper().upgrade2To3(UpgradeActivity.this, from);

                            if(from < V3_1_0)
                                new Astrid2To3UpgradeHelper().upgrade3To3_1(UpgradeActivity.this, from);

                            if(from < V3_8_3_1)
                                new TagCaseMigrator().performTagCaseMigration(UpgradeActivity.this);

                            if(from < V3_8_4 && Preferences.getBoolean(R.string.p_showNotes, false))
                                taskService.clearDetails(Task.NOTES.neq("")); //$NON-NLS-1$

                            if (from < V4_0_6)
                                new DueDateTimeMigrator().migrateDueTimes();

                            if (from < V4_4_2)
                                new SubtasksMetadataMigration().performMigration();

<<<<<<< HEAD
                            if (from < V4_5_0)
                                new AstridNewSyncMigrator().performMigration();
=======
                            if (from < V4_5_1)
                                new GCMIntentService.GCMMigration().performMigration(UpgradeActivity.this);
>>>>>>> 3f3d6861

                        } finally {
                            finished = true;
                            DialogUtilities.dismissDialog(UpgradeActivity.this, dialog);
                            sendBroadcast(new Intent(AstridApiConstants.BROADCAST_EVENT_REFRESH));
                            setResult(AstridActivity.RESULT_RESTART_ACTIVITY);
                            finish();
                        }
                    };
                }.start();
            } else {
                finished = true;
                finish();
            }
        }

        @Override
        public void onBackPressed() {
            // Don't allow the back button to finish this activity before things are done
            if (finished)
                super.onBackPressed();
        }
    }

    /**
     * Return a change log string. Releases occur often enough that we don't
     * expect change sets to be localized.
     *
     * @param from
     * @param to
     * @return
     */
    @SuppressWarnings("nls")
    public void showChangeLog(Context context, int from) {
        if(!(context instanceof Activity) || from == 0)
            return;

        Preferences.clear(TagCaseMigrator.PREF_SHOW_MIGRATION_ALERT);

        Preferences.clear(AstridPreferences.P_UPGRADE_FROM);
        StringBuilder changeLog = new StringBuilder();

        if (from < V4_5_0) {
            newVersionString(changeLog, "4.5.0 (12/19/12)", new String[] {
                "Several interface and usability enhancements",
                "Fixed Power Pack display bug affecting certain phones",
                "Better organized preferences",
                "New 'Sky Blue' theme",
                "'Lite mode' preference defaults available in Settings > Appearance > Set configuration",
                "Minor bug and crash fixes"
            });
        }

        if (from >= V4_4_4 && from < V4_4_4_1) {
            newVersionString(changeLog, "4.4.4.1 (12/13/12)", new String[] {
                "Crash fixes"
            });
        }

        if (from >= V4_4 && from < V4_4_4) {
            newVersionString(changeLog, "4.4.4 (12/12/12)", new String[] {
                "Manual ordering and subtasks for 'Active Tasks' and 'Today' filters now sync with Astrid.com",
                "Minor polish and bug fixes"
            });
        }

        if (from >= V4_4 && from < V4_4_3) {
            newVersionString(changeLog, "4.4.3 (11/28/12)", new String[] {
                "Minor bug fixes"
            });
        }

        if (from < V4_4_2) {
            newVersionString(changeLog, "4.4.2 (11/19/12)", new String[] {
                "Manual order and subtasks for lists now sync with your Astrid.com account!",
                "Significant performance improvements to manual ordering and subtasks",
                "Show assigned user images in the premium widgets",
                "Minor bug and crash fixes"
            });
        }

        if (from >= V4_4 && from < V4_4_1) {
            newVersionString(changeLog, "4.4.1 (10/30/12)", new String[] {
                "Fixed an issue where the calendar assistant could remind you about the wrong events",
                "Fixed a crash that could occur when swipe between lists is enabled"
            });
        }

        if (from < V4_4) {
            newVersionString(changeLog, "4.4 (10/25/12)", new String[] {
                "Astrid calendar assistant will help you prepare for meetings! Enable or " +
                    "disable in Settings -> Premium and misc. settings -> Calendar assistant",
                "Full Chinese translation",
                "Widgets will now reflect manual ordering",
                "Accept pending friend requests from the people view",
                "Several minor bug and crash fixes"
            });
        }

        if (from >= V4_3_0 && from < V4_3_4) {
            newVersionString(changeLog, "4.3.4 (10/2/12)", new String[] {
                "Magic words in task title now correctly removed when placed in parentheses",
                "Bug fix for viewing Featured Lists with swipe enabled",
                "Bug fixes for rare crashes"
            });
        }

        if (from >= V4_3_0 && from < V4_3_3) {
            newVersionString(changeLog, "4.3.3 (9/19/12)", new String[] {
               "Reverse sort works again!",
               "Swipe between lists is faster",
               "Option for a new style of task row (Try it: Settings -> Appearance -> Task row appearance and choose \"Simple\")",
               "A few other small bugs fixed"
            });
        }

        if (from >= V4_3_0 && from < V4_3_2) {
            newVersionString(changeLog, "4.3.2 (9/07/12)", new String[] {
               "Fixed issues with Google Tasks shortcuts"
            });
        }

        if (from >= V4_3_0 && from < V4_3_1) {
            newVersionString(changeLog, "4.3.1 (9/06/12)", new String[] {
               "Fixed crashes for Google Tasks users and certain filters",
               "Added ability to complete shared tasks from list view"
            });
        }

        if (from < V4_3_0) {
            newVersionString(changeLog, "4.3.0 (9/05/12)", new String[] {
               "Significant performance improvements",
               "Voice-add now enabled for all users!",
               "New feature: Featured lists (Enable in Settings -> Appearance)",
               "New and improved premium widget design",
               "Redesigned settings page",
               "Improved translations",
               "Lots of bug fixes and UI polish"
            });
        }

        if (from >= V4_2_0 && from < V4_2_6) {
            newVersionString(changeLog, "4.2.6 (8/14/12)", new String[] {
               "Tablet users can opt to use the single-pane phone layout (Settings -> Astrid Labs)",
               "Minor polish and bug fixes"
            });
        }

        if (from >= V4_2_0 && from < V4_2_5) {
            newVersionString(changeLog, "4.2.5 (8/13/12)", new String[] {
               "Improved tablet UX",
               "More customizable task edit screen",
               "Add to calendar now starts at task due time (by default)",
               "Updated translations for several languages",
               "Numerous bug fixes"
            });
        }

        if (from >= V4_2_0 && from < V4_2_4) {
            newVersionString(changeLog, "4.2.4 (7/11/12)", new String[] {
               "Ability to specify end date on repeating tasks",
               "Improved sync of comments made while offline",
               "Crash fixes"
            });
        }

        if (from >= V4_2_0 && from < V4_2_3) {
            newVersionString(changeLog, "4.2.3 (6/25/12)", new String[] {
               "Fixes for Google Tasks and Astrid.com sync",
               "New layout for tablets in portrait mode",
               "Minor UI polish and bugfixes"
            });
        }

        if (from >= V4_2_0 && from < V4_2_2_1) {
            newVersionString(changeLog, "4.2.2.1 (6/13/12)", new String[] {
               "Fixed a crash affecting the Nook"
            });
        }

        if (from >= V4_2_0 && from < V4_2_2) {
            newVersionString(changeLog, "4.2.2 (6/12/12)", new String[] {
               "Fix for people views displaying the wrong list of tasks",
               "Fixed a bug with Astrid Smart Sort",
               "Fixed a bug when adding photo comments"
            });
        }

        if (from >= V4_2_0 && from < V4_2_1) {
            newVersionString(changeLog, "4.2.1 (6/08/12)", new String[] {
                "Fix for MyTouch 4G Lists",
                "Fixed a crash when adding tasks with due times to Google Calendar",
                "Better syncing of the people list",
                "Minor UI polish and bugfixes"
            });
        }

        if (from < V4_2_0) {
            newVersionString(changeLog, "4.2.0 (6/05/12)", new String[] {
                "Support for the Nook",
                "Fixed crash on large image attachments",
                "Minor bugfixes"
            });
        }

        if (from >= V4_1_3 && from < V4_1_3_1) {
            newVersionString(changeLog, "4.1.3.1 (5/18/12)", new String[] {
                "Fixed reminders for ICS"
            });
        }

        if (from >= V4_1_2 && from < V4_1_3) {
            newVersionString(changeLog, "4.1.3 (5/17/12)", new String[] {
                "Added ability to see shared tasks sorted by friend! Enable or disable " +
                "in Settings > Astrid Labs",
                "Fixed desktop shortcuts",
                "Fixed adding tasks from the Power Pack widget",
                "Fixed selecting photos on the Kindle Fire",
                "Various other minor bug and crash fixes"
            });
        }

        if (from >= V4_1_1 && from < V4_1_2) {
            newVersionString(changeLog, "4.1.2 (5/05/12)", new String[] {
                "Fixed some crashes and minor bugs"
            });
        }

        if (from < V4_1_1) {
            newVersionString(changeLog, "4.1.1 (5/04/12)", new String[] {
                    "Respond to or set reminders for missed calls. This feature requires a new permission to read " +
                    "the phone state.",
            });
        }

        if (from < V4_1_0) {
            newVersionString(changeLog, "4.1.0 (5/03/12)", new String[] {
                "Swipe between lists! Swipe left and right to move through your lists. Enable or adjust " +
                "in Settings > Astrid Labs",
                "Assign tasks to contacts without typing",
                "Links to tasks in comments",
                "Astrid.com sync improvements",
                "Other minor bugfixes",
            });
        }

        if (from >= V4_0_6 && from < V4_0_6_2) {
            newVersionString(changeLog, "4.0.6.2 (4/03/12)", new String[] {
                "Minor fix to backup migration fix to handle deleted tasks as well as completed tasks."
            });
        }

        if (from >= V4_0_6 && from < V4_0_6_1) {
            newVersionString(changeLog, "4.0.6.1 (4/03/12)", new String[] {
                    "Fixed a bug where old tasks could become uncompleted. Sorry to those of you" +
                    " who were affected by this! To recover, you can import your old tasks" +
                    " from any backup file created before April 3 by clicking Menu -> Settings ->" +
                    " Backups -> Manage Backups -> Import Tasks. Backup files from April 3 will start" +
                    " with 'auto.120403'."
            });
        }

        if (from < V4_0_6) {
            newVersionString(changeLog, "4.0.6 (4/02/12)", new String[] {
                    "Fixes and performance improvements to Astrid.com and Google Tasks sync",
                    "Google TV support! (Beta)",
                    "Fixed a bug that could put duetimes on tasks when changing timezones",
                    "Fixed a rare crash when starting a task timer"
            });
        }

        if (from >= V4_0_0 && from < V4_0_5) {
            newVersionString(changeLog, "4.0.5 (3/22/12)", new String[] {
               "Better conflict resolution for Astrid.com sync",
               "Fixes and improvements to Gtasks sync",
               "Added option to report sync errors in sync preference screen"
            });
        }

        if (from >= V4_0_0 && from < V4_0_4) {
            newVersionString(changeLog, "4.0.4 (3/7/12)", new String[] {
               "Fixed crashes related to error reporting",
               "Fixed a crash when creating a task from the widget",
               "Fixed a bug where a manual sync wouldn't always start"
            });
        }

        if (from >= V4_0_0 && from < V4_0_3) {
            newVersionString(changeLog, "4.0.3 (3/6/12)", new String[] {
               "Fix some issues with Google Tasks sync. We're sorry to " +
                   "everyone who's been having trouble with it!",
               "Updated translations for Portuguese, Chinese, German, Russian, and Dutch",
               "Centralize Android's menu key with in-app navigation",
               "Fixed crashes & improve crash logging",
            });
        }

        if (from >= V4_0_0 && from < V4_0_2) {
            newVersionString(changeLog, "4.0.2 (2/29/12)", new String[] {
                    "Removed GPS permission - no longer needed",
                    "Fixes for some subtasks issues",
                    "No longer need to run the Crittercism service in the background",
                    "Fixed a crash that could occur when cloning tasks",
                    "Fixed a bug that prevented certain comments from syncing correctly",
                    "Fixed issues where voice add wouldn't work correctly",
            });
        }

        if (from >= V4_0_0 && from < V4_0_1) {
            newVersionString(changeLog, "4.0.1 (2/23/12)", new String[] {
               "Fixed a database issue affecting Android 2.1 users",
               "Fixed a crash when using drag and drop in Google Tasks lists",
               "Other small bugfixes"
            });
        }

        if (from < V4_0_0) {
            newVersionString(changeLog, "4.0.0 (2/23/12)", new String[] {
               "Welcome to Astrid 4.0! Here's what's new:",
               "<b>Subtasks!!!</b><br>Press the Menu key and select 'Sort' to access",
               "<b>New Look!</b><br>Customize how Astrid looks from the Settings menu",
               "<b>Task Rabbit!</b><br>Outsource your tasks with the help of trustworthy people",
               "<b>More Reliable Sync</b><br>Including fixes to Astrid.com and Google Tasks sync",
               "<b>Tablet version</b><br>Enjoy Astrid on your luxurious Android tablet",
               "Many bug and usability fixes"
            });
        }

        // --- old messages

        if (from >= V3_0_0 && from < V3_9_0) {
            newVersionString(changeLog, "3.9 (12/09/11)", new String[] {
                    "Cleaner design (especially the task edit page)!",
                    "Customize the edit page (\"Beast Mode\" in preferences)",
                    "Make shared lists with tasks open to anyone (perfect for potlucks, road trips etc)",
                    "Fixes for some ICS crashes (full support coming soon)",
                    "Google Tasks sync improvement - Note: If you have been experiencing \"Sync with errors\", try logging out and logging back in to Google Tasks.",
                    "Other minor bug fixes",
                    "Feedback welcomed!"
            });
        }

        if(from >= V3_0_0 && from < V3_8_0) {
            newVersionString(changeLog, "3.8.0 (7/15/11)", new String[] {
                    "Astrid.com: sync & share tasks / lists with others!",
                    "GTasks Sync using Google's official task API! Gtasks users " +
                        "will need to perform a manual sync to set everything up.",
                    "Renamed \"Tags\" to \"Lists\" (see blog.astrid.com for details)",
                    "New style for \"Task Edit\" page!",
                    "Purge completed or deleted tasks from settings menu!",
            });
            gtasksPreferenceService.setToken(null);
        }

        if(from >= V3_0_0 && from < V3_7_0) {
            newVersionString(changeLog, "3.7.0 (2/7/11)", new String[] {
                    "Improved UI for displaying task actions. Tap a task to " +
                        "bring up actions, tap again to dismiss.",
                    "Task notes can be viewed by tapping the note icon to " +
                        "the right of the task.",
                    "Added Astrid as 'Send-To' choice in Android Browser and " +
                        "other apps.",
                    "Add tags and importance in quick-add, e.g. " +
                        "\"call mom #family @phone !4\"",
                    "Fixed bug with custom filters & tasks being hidden.",
            });
            upgrade3To3_7();
            if(gtasksPreferenceService.isLoggedIn())
                taskService.clearDetails(Criterion.all);
            Preferences.setBoolean(Eula.PREFERENCE_EULA_ACCEPTED, true);
        }
        if(from >= V3_0_0 && from < V3_6_0) {
            newVersionString(changeLog, "3.6.0 (11/13/10)", new String[] {
                    "Astrid Power Pack is now launched to the Android Market. " +
                    "New Power Pack features include 4x2 and 4x4 widgets and voice " +
                    "task reminders and creation. Go to the add-ons page to find out more!",
                    "Fix for Google Tasks: due times got lost on sync, repeating tasks not repeated",
                    "Fix for task alarms not always firing if multiple set",
                    "Fix for various force closes",
            });
            upgrade3To3_6(context);
        }
        if(from >= V3_0_0 && from < V3_5_0)
            newVersionString(changeLog, "3.5.0 (10/25/10)", new String[] {
                    "Google Tasks Sync (beta!)",
                    "Bug fix with RMilk & new tasks not getting synced",
                    "Fixed Force Closes and other bugs",
            });
        if(from >= V3_0_0 && from < V3_4_0) {
            newVersionString(changeLog, "3.4.0 (10/08/10)", new String[] {
                    "End User License Agreement",
                    "Option to disable usage statistics",
                    "Bug fixes with Producteev",
            });
        }
        if(from >= V3_0_0 && from < V3_3_0)
            newVersionString(changeLog, "3.3.0 (9/17/10)", new String[] {
                    "Fixed some RTM duplicated tasks issues",
                    "UI updates based on your feedback",
                    "Snooze now overrides other alarms",
                    "Added preference option for selecting snooze style",
                    "Hide until: now allows you to pick a specific time",
            });
        if(from >= V3_0_0 && from < V3_2_0)
            newVersionString(changeLog, "3.2.0 (8/16/10)", new String[] {
                    "Build your own custom filters from the Filter page",
                    "Easy task sorting (in the task list menu)",
                    "Create widgets from any of your filters",
                    "Synchronize with Producteev! (producteev.com)",
                    "Select tags by drop-down box",
                    "Cosmetic improvements, calendar & sync bug fixes",
            });
        if(from >= V3_0_0 && from < V3_1_0)
            newVersionString(changeLog, "3.1.0 (8/9/10)", new String[] {
                    "Linkify phone numbers, e-mails, and web pages",
                    "Swipe L => R to go from tasks to filters",
                    "Moved task priority bar to left side",
                    "Added ability to create fixed alerts for a task",
                    "Restored tag hiding when tag begins with underscore (_)",
                    "FROYO: disabled moving app to SD card, it would break alarms and widget",
                    "Also gone: a couple force closes, bugs with repeating tasks",
            });

        if(changeLog.length() == 0)
            return;

        changeLog.append("Enjoy!</body></html>");
        String color = ThemeService.getDialogTextColorString();
        String changeLogHtml = "<html><body style='color: " + color +"'>" + changeLog;

        DialogUtilities.htmlDialog(context, changeLogHtml,
                R.string.UpS_changelog_title);
    }

    /**
     * Helper for adding a single version to the changelog
     * @param changeLog
     * @param version
     * @param changes
     */
    @SuppressWarnings("nls")
    private void newVersionString(StringBuilder changeLog, String version, String[] changes) {
        if (Constants.ASTRID_LITE)
            version = "0" + version.substring(1);
        changeLog.append("<font style='text-align: center; color=#ffaa00'><b>Version ").append(version).append(":</b></font><br><ul>");
        for(String change : changes)
            changeLog.append("<li>").append(change).append("</li>\n");
        changeLog.append("</ul>");
    }

    // --- upgrade functions

    /**
     * Fixes task filter missing tasks bug, migrate PDV/RTM notes
     */
    @SuppressWarnings("nls")
    private void upgrade3To3_7() {
        TodorooCursor<Task> t = taskService.query(Query.select(Task.ID, Task.DUE_DATE).where(Task.DUE_DATE.gt(0)));
        Task task = new Task();
        for(t.moveToFirst(); !t.isAfterLast(); t.moveToNext()) {
            task.readFromCursor(t);
            if(task.hasDueDate()) {
                task.setValue(Task.DUE_DATE, task.getValue(Task.DUE_DATE) / 1000L * 1000L);
                taskService.save(task);
            }
        }
        t.close();

        TodorooCursor<Metadata> m = metadataService.query(Query.select(Metadata.PROPERTIES).
                where(Criterion.or(Metadata.KEY.eq("producteev-note"),
                        Metadata.KEY.eq("rmilk-note"))));

        StringProperty PDV_NOTE_ID = Metadata.VALUE1;
        StringProperty PDV_NOTE_MESSAGE = Metadata.VALUE2;
        LongProperty PDV_NOTE_CREATED = new LongProperty(Metadata.TABLE, Metadata.VALUE3.name);

        StringProperty RTM_NOTE_ID = Metadata.VALUE1;
        StringProperty RTM_NOTE_TITLE = Metadata.VALUE2;
        StringProperty RTM_NOTE_TEXT = Metadata.VALUE3;
        LongProperty RTM_NOTE_CREATED = new LongProperty(Metadata.TABLE, Metadata.VALUE4.name);

        Metadata metadata = new Metadata();
        for(m.moveToFirst(); !m.isAfterLast(); m.moveToNext()) {
            metadata.readFromCursor(m);

            String id, body, title, provider;
            long created;
            if("rmilk-note".equals(metadata.getValue(Metadata.KEY))) {
                id = metadata.getValue(RTM_NOTE_ID);
                body = metadata.getValue(RTM_NOTE_TEXT);
                title = metadata.getValue(RTM_NOTE_TITLE);
                created = metadata.getValue(RTM_NOTE_CREATED);
                provider = MilkNoteHelper.PROVIDER;
            } else {
                id = metadata.getValue(PDV_NOTE_ID);
                body = metadata.getValue(PDV_NOTE_MESSAGE);
                created = metadata.getValue(PDV_NOTE_CREATED);
                title = DateUtilities.getDateStringWithWeekday(ContextManager.getContext(),
                    new Date(created));
                provider = ProducteevDataService.NOTE_PROVIDER;
            }

            metadata.setValue(Metadata.KEY, NoteMetadata.METADATA_KEY);
            metadata.setValue(Metadata.CREATION_DATE, created);
            metadata.setValue(NoteMetadata.BODY, body);
            metadata.setValue(NoteMetadata.TITLE, title);
            metadata.setValue(NoteMetadata.THUMBNAIL, null);
            metadata.setValue(NoteMetadata.EXT_PROVIDER, provider);
            metadata.setValue(NoteMetadata.EXT_ID, id);

            metadata.clearValue(Metadata.ID);
            metadataService.save(metadata);
        }
        m.close();
    }

    /**
     * Moves sorting prefs to public pref store
     * @param context
     */
    private void upgrade3To3_6(final Context context) {
        SharedPreferences publicPrefs = AstridPreferences.getPublicPrefs(context);
        Editor editor = publicPrefs.edit();
        editor.putInt(SortHelper.PREF_SORT_FLAGS,
                Preferences.getInt(SortHelper.PREF_SORT_FLAGS, 0));
        editor.putInt(SortHelper.PREF_SORT_SORT,
                Preferences.getInt(SortHelper.PREF_SORT_SORT, 0));
        editor.commit();
    }

    // --- secondary upgrade

    /**
     * If primary upgrade doesn't work for some reason (corrupt SharedPreferences,
     * for example), this will catch some cases
     */
    public void performSecondaryUpgrade(Context context) {
        if(!context.getDatabasePath(database.getName()).exists() &&
                context.getDatabasePath("tasks").exists()) { //$NON-NLS-1$
            new Astrid2To3UpgradeHelper().upgrade2To3(context, 1);
        }
    }


}<|MERGE_RESOLUTION|>--- conflicted
+++ resolved
@@ -52,14 +52,11 @@
 
 public final class UpgradeService {
 
-<<<<<<< HEAD
-    public static final int V4_5_0 = 300;
-=======
+    public static final int V4_6_0 = 300;
     public static final int V4_5_1 = 292;
     public static final int V4_5_0 = 291;
     public static final int V4_4_4_1 = 290;
     public static final int V4_4_4 = 289;
->>>>>>> 3f3d6861
     public static final int V4_4_3 = 288;
     public static final int V4_4_2 = 287;
     public static final int V4_4_1 = 286;
@@ -182,13 +179,9 @@
 
         final String lastSetVersionName = AstridPreferences.getCurrentVersionName();
 
-<<<<<<< HEAD
         Preferences.setInt(AstridPreferences.P_UPGRADE_FROM, from);
-=======
-        int maxWithUpgrade = V4_5_1; // The last version that required a migration
->>>>>>> 3f3d6861
-
-        int maxWithUpgrade = V4_5_0; // The last version that required a migration
+
+        int maxWithUpgrade = V4_6_0; // The last version that required a migration
 
         Preferences.setInt(AstridPreferences.P_UPGRADE_FROM, from);
 
@@ -238,13 +231,11 @@
                             if (from < V4_4_2)
                                 new SubtasksMetadataMigration().performMigration();
 
-<<<<<<< HEAD
-                            if (from < V4_5_0)
-                                new AstridNewSyncMigrator().performMigration();
-=======
                             if (from < V4_5_1)
                                 new GCMIntentService.GCMMigration().performMigration(UpgradeActivity.this);
->>>>>>> 3f3d6861
+
+                            if (from < V4_6_0)
+                                new AstridNewSyncMigrator().performMigration();
 
                         } finally {
                             finished = true;
