--- conflicted
+++ resolved
@@ -42,11 +42,7 @@
      * Database version number. This variable must be updated when database
      * tables are updated, as it determines whether a database needs updating.
      */
-<<<<<<< HEAD
-    public static final int VERSION = 26;
-=======
-    public static final int VERSION = 28;
->>>>>>> 61d080bc
+    public static final int VERSION = 29;
 
     /**
      * Database name (must be unique)
@@ -340,7 +336,27 @@
         }
 
         case 25: try {
-<<<<<<< HEAD
+            database.execSQL("ALTER TABLE " + User.TABLE.name + " ADD " +
+                    User.STATUS.accept(visitor, null));
+
+            database.execSQL("ALTER TABLE " + User.TABLE.name + " ADD " +
+                    User.PENDING_STATUS.accept(visitor, null));
+        } catch (SQLiteException e) {
+            Log.e("astrid", "db-upgrade-" + oldVersion + "-" + newVersion, e);
+        }
+        case 26: try {
+            database.execSQL("ALTER TABLE " + TagData.TABLE.name + " ADD " +
+                    TagData.TAG_ORDERING.accept(visitor, null));
+        } catch (SQLiteException e) {
+            Log.e("astrid", "db-upgrade-" + oldVersion + "-" + newVersion, e);
+        }
+        case 27: try {
+            database.execSQL("ALTER TABLE " + Task.TABLE.name + " ADD " +
+                    Task.SOCIAL_REMINDER.accept(visitor, null));
+        } catch (SQLiteException e) {
+            Log.e("astrid", "db-upgrade-" + oldVersion + "-" + newVersion, e);
+        }
+        case 28: try {
             database.execSQL(createTableSql(visitor, TaskOutstanding.TABLE.name, TaskOutstanding.PROPERTIES));
             database.execSQL(createTableSql(visitor, TagOutstanding.TABLE.name, TagOutstanding.PROPERTIES));
 
@@ -356,28 +372,10 @@
             database.execSQL(addColumnSql(Update.TABLE, Update.TASK_UUID, visitor, null));
             database.execSQL(addColumnSql(Metadata.TABLE, Metadata.DELETION_DATE, visitor, "0"));
             database.execSQL(addColumnSql(User.TABLE, User.PUSHED_AT, visitor, null));
-=======
-            database.execSQL("ALTER TABLE " + User.TABLE.name + " ADD " +
-                    User.STATUS.accept(visitor, null));
-
-            database.execSQL("ALTER TABLE " + User.TABLE.name + " ADD " +
-                    User.PENDING_STATUS.accept(visitor, null));
-        } catch (SQLiteException e) {
-            Log.e("astrid", "db-upgrade-" + oldVersion + "-" + newVersion, e);
-        }
-        case 26: try {
-            database.execSQL("ALTER TABLE " + TagData.TABLE.name + " ADD " +
-                    TagData.TAG_ORDERING.accept(visitor, null));
-        } catch (SQLiteException e) {
-            Log.e("astrid", "db-upgrade-" + oldVersion + "-" + newVersion, e);
-        }
-        case 27: try {
-            database.execSQL("ALTER TABLE " + Task.TABLE.name + " ADD " +
-                    Task.SOCIAL_REMINDER.accept(visitor, null));
->>>>>>> 61d080bc
-        } catch (SQLiteException e) {
-            Log.e("astrid", "db-upgrade-" + oldVersion + "-" + newVersion, e);
-        }
+        } catch (SQLiteException e) {
+            Log.e("astrid", "db-upgrade-" + oldVersion + "-" + newVersion, e);
+        }
+
 
         return true;
         }
