/**
 * Copyright (c) 2012 Todoroo Inc
 *
 * See the file "LICENSE" for the full license governing this code.
 */
package com.todoroo.astrid.adapter;

import java.util.Collection;
import java.util.Collections;
import java.util.Date;
import java.util.HashMap;
import java.util.Map;
import java.util.Random;
import java.util.concurrent.atomic.AtomicReference;

import org.json.JSONException;
import org.json.JSONObject;

import android.app.Activity;
import android.app.Dialog;
import android.app.PendingIntent.CanceledException;
import android.content.Context;
import android.content.Intent;
import android.content.res.Configuration;
import android.content.res.Resources;
import android.database.Cursor;
import android.graphics.Color;
import android.graphics.Paint;
import android.graphics.drawable.Drawable;
import android.text.Html;
import android.text.Html.ImageGetter;
import android.text.Html.TagHandler;
import android.text.Spannable;
import android.text.SpannableStringBuilder;
import android.text.Spanned;
import android.text.TextUtils;
import android.text.TextUtils.TruncateAt;
import android.util.DisplayMetrics;
import android.util.TypedValue;
import android.view.LayoutInflater;
import android.view.MotionEvent;
import android.view.View;
import android.view.View.OnClickListener;
import android.view.View.OnTouchListener;
import android.view.ViewGroup;
import android.view.ViewGroup.LayoutParams;
import android.view.ViewGroup.MarginLayoutParams;
import android.view.animation.Animation;
import android.view.animation.ScaleAnimation;
import android.widget.CheckBox;
import android.widget.CursorAdapter;
import android.widget.Filterable;
import android.widget.ImageView;
import android.widget.LinearLayout;
import android.widget.RelativeLayout;
import android.widget.TextView;

import com.timsu.astrid.R;
import com.todoroo.andlib.data.Property;
import com.todoroo.andlib.data.Property.IntegerProperty;
import com.todoroo.andlib.data.Property.LongProperty;
import com.todoroo.andlib.data.Property.StringProperty;
import com.todoroo.andlib.data.TodorooCursor;
import com.todoroo.andlib.service.Autowired;
import com.todoroo.andlib.service.ContextManager;
import com.todoroo.andlib.service.DependencyInjectionService;
import com.todoroo.andlib.utility.AndroidUtilities;
import com.todoroo.andlib.utility.DateUtilities;
import com.todoroo.andlib.utility.Pair;
import com.todoroo.andlib.utility.Preferences;
import com.todoroo.astrid.activity.TaskListFragment;
import com.todoroo.astrid.api.AstridApiConstants;
import com.todoroo.astrid.api.TaskAction;
import com.todoroo.astrid.api.TaskDecoration;
import com.todoroo.astrid.api.TaskDecorationExposer;
import com.todoroo.astrid.core.LinkActionExposer;
import com.todoroo.astrid.data.Metadata;
import com.todoroo.astrid.data.RemoteModel;
import com.todoroo.astrid.data.Task;
<<<<<<< HEAD
import com.todoroo.astrid.data.User;
import com.todoroo.astrid.files.FileMetadata;
=======
>>>>>>> d97d5e6e
import com.todoroo.astrid.files.FilesAction;
import com.todoroo.astrid.files.FilesControlSet;
import com.todoroo.astrid.helper.AsyncImageView;
import com.todoroo.astrid.helper.TaskAdapterAddOnManager;
import com.todoroo.astrid.notes.NotesAction;
import com.todoroo.astrid.notes.NotesDecorationExposer;
import com.todoroo.astrid.service.TaskService;
import com.todoroo.astrid.service.ThemeService;
import com.todoroo.astrid.tags.TaskToTagMetadata;
import com.todoroo.astrid.timers.TimerDecorationExposer;
import com.todoroo.astrid.ui.CheckableImageView;
import com.todoroo.astrid.utility.Constants;
import com.todoroo.astrid.utility.ResourceDrawableCache;

/**
 * Adapter for displaying a user's tasks as a list
 *
 * @author Tim Su <tim@todoroo.com>
 *
 */
public class TaskAdapter extends CursorAdapter implements Filterable {

    public interface OnCompletedTaskListener {
        public void onCompletedTask(Task item, boolean newState);
    }

    public static final String DETAIL_SEPARATOR = " | "; //$NON-NLS-1$

    public static final String BROADCAST_EXTRA_TASK = "model"; //$NON-NLS-1$

    @SuppressWarnings("nls")
    private static final LongProperty TASK_RABBIT_ID = new LongProperty(Metadata.TABLE.as(TaskListFragment.TR_METADATA_JOIN), Metadata.ID.name).as("taskRabId");
    @SuppressWarnings("nls")
<<<<<<< HEAD
    private static final StringProperty TAGS = new StringProperty(null, "group_concat(" + TaskListFragment.TAGS_METADATA_JOIN + "." + TaskToTagMetadata.TAG_NAME.name + ", '  |  ')").as("tags");

    private static final StringProperty PICTURE = new StringProperty(User.TABLE.as(TaskListFragment.USER_IMAGE_JOIN), User.PICTURE.name);
=======
    private static final StringProperty TAGS = new StringProperty(null, "group_concat(" + TaskListFragment.TAGS_METADATA_JOIN + "." + TagService.TAG.name + ", '  |  ')").as("tags");
    @SuppressWarnings("nls")
    private static final LongProperty FILE_ID_PROPERTY = new LongProperty(Metadata.TABLE.as(TaskListFragment.FILE_METADATA_JOIN), Metadata.ID.name).as("fileId");
    @SuppressWarnings("nls")
    private static final IntegerProperty HAS_NOTES_PROPERTY = new IntegerProperty(null, "length(" + Task.NOTES + ") > 0").as("hasNotes");
>>>>>>> d97d5e6e

    // --- other constants

    /** Properties that need to be read from the action item */
    public static final Property<?>[] PROPERTIES = new Property<?>[] {
        Task.ID,
        Task.TITLE,
        Task.IS_READONLY,
        Task.IS_PUBLIC,
        Task.IMPORTANCE,
        Task.DUE_DATE,
        Task.COMPLETION_DATE,
        Task.MODIFICATION_DATE,
        Task.HIDE_UNTIL,
        Task.DELETION_DATE,
        Task.DETAILS,
        Task.ELAPSED_SECONDS,
        Task.TIMER_START,
        Task.RECURRENCE,
        Task.USER_ID,
        Task.USER,
        Task.REMINDER_LAST,
        Task.SOCIAL_REMINDER,
<<<<<<< HEAD
        PICTURE,
=======
        HAS_NOTES_PROPERTY, // Whether or not the task has notes
>>>>>>> d97d5e6e
        TASK_RABBIT_ID, // Task rabbit metadata id (non-zero means it exists)
        TAGS, // Concatenated list of tags
        FILE_ID_PROPERTY // File id
    };

    public static final Property<?>[] BASIC_PROPERTIES = new Property<?>[] {
        Task.ID,
        Task.TITLE,
        Task.IS_READONLY,
        Task.IS_PUBLIC,
        Task.IMPORTANCE,
        Task.RECURRENCE,
        Task.COMPLETION_DATE,
        Task.HIDE_UNTIL,
        Task.DELETION_DATE
    };

    public static final int[] IMPORTANCE_RESOURCES = new int[] {
        R.drawable.check_box_1,
        R.drawable.check_box_2,
        R.drawable.check_box_3,
        R.drawable.check_box_4,
    };

    public static final int[] IMPORTANCE_RESOURCES_CHECKED = new int[] {
        R.drawable.check_box_checked_1,
        R.drawable.check_box_checked_2,
        R.drawable.check_box_checked_3,
        R.drawable.check_box_checked_4,
    };

    public static final int[] IMPORTANCE_RESOURCES_LARGE = new int[] {
        R.drawable.check_box_large_1,
        R.drawable.check_box_large_2,
        R.drawable.check_box_large_3,
        R.drawable.check_box_large_4,
    };

    public static final int[] IMPORTANCE_REPEAT_RESOURCES = new int[] {
        R.drawable.check_box_repeat_1,
        R.drawable.check_box_repeat_2,
        R.drawable.check_box_repeat_3,
        R.drawable.check_box_repeat_4,
    };

    public static final int[] IMPORTANCE_REPEAT_RESOURCES_CHECKED = new int[] {
        R.drawable.check_box_repeat_checked_1,
        R.drawable.check_box_repeat_checked_2,
        R.drawable.check_box_repeat_checked_3,
        R.drawable.check_box_repeat_checked_4,
    };

    private static final Drawable[] IMPORTANCE_DRAWABLES = new Drawable[IMPORTANCE_RESOURCES.length];
    private static final Drawable[] IMPORTANCE_DRAWABLES_CHECKED = new Drawable[IMPORTANCE_RESOURCES_CHECKED.length];
    private static final Drawable[] IMPORTANCE_DRAWABLES_LARGE = new Drawable[IMPORTANCE_RESOURCES_LARGE.length];
    private static final Drawable[] IMPORTANCE_REPEAT_DRAWABLES = new Drawable[IMPORTANCE_REPEAT_RESOURCES.length];
    private static final Drawable[] IMPORTANCE_REPEAT_DRAWABLES_CHECKED = new Drawable[IMPORTANCE_REPEAT_RESOURCES_CHECKED.length];

    // --- instance variables

    @Autowired
    protected TaskService taskService;

    public static int APPLY_LISTENERS_PARENT = 0;
    public static int APPLY_LISTENERS_ROW_BODY= 1;
    public static int APPLY_LISTENERS_NONE = 2;

    protected final Context context;
    protected final TaskListFragment fragment;
    protected final Resources resources;
    protected final HashMap<Long, Boolean> completedItems = new HashMap<Long, Boolean>(0);
    protected OnCompletedTaskListener onCompletedTaskListener = null;
    public boolean isFling = false;
    protected final int resource;
    protected final LayoutInflater inflater;
    private DetailLoaderThread detailLoader;
//    private ActionsLoaderThread actionsLoader;
    private int fontSize;
    protected int applyListeners = APPLY_LISTENERS_PARENT;
    private long mostRecentlyMade = -1;
    private final ScaleAnimation scaleAnimation;
    private final int readonlyBackground;

    private final AtomicReference<String> query;

    // measure utilities
    protected final Paint paint;
    protected final DisplayMetrics displayMetrics;

    private final boolean simpleLayout;
    private final boolean titleOnlyLayout;
    protected final int minRowHeight;

    // --- task detail and decoration soft caches

    public final DecorationManager decorationManager;

    private final Map<Long, TaskAction> taskActionLoader = Collections.synchronizedMap(new HashMap<Long, TaskAction>());

    /**
     * Constructor
     *
     * @param fragment
     * @param resource
     *            layout resource to inflate
     * @param c
     *            database cursor
     * @param autoRequery
     *            whether cursor is automatically re-queried on changes
     * @param onCompletedTaskListener
     *            task listener. can be null
     */
    public TaskAdapter(TaskListFragment fragment, int resource,
            Cursor c, AtomicReference<String> query, boolean autoRequery,
            OnCompletedTaskListener onCompletedTaskListener) {
        super(ContextManager.getContext(), c, autoRequery);
        DependencyInjectionService.getInstance().inject(this);

        this.context = ContextManager.getContext();
        this.query = query;
        this.resource = resource;
        this.titleOnlyLayout = resource == R.layout.task_adapter_row_title_only;
        this.fragment = fragment;
        this.resources = fragment.getResources();
        this.onCompletedTaskListener = onCompletedTaskListener;
        inflater = (LayoutInflater) fragment.getActivity().getSystemService(
                Context.LAYOUT_INFLATER_SERVICE);

        fontSize = Preferences.getIntegerFromString(R.string.p_fontSize, 18);
        paint = new Paint();
        displayMetrics = new DisplayMetrics();
        fragment.getActivity().getWindowManager().getDefaultDisplay().getMetrics(displayMetrics);

        this.simpleLayout = (resource == R.layout.task_adapter_row_simple);
        this.minRowHeight = computeMinRowHeight();

        startDetailThread();

        decorationManager = new DecorationManager();

        scaleAnimation = new ScaleAnimation(1.4f, 1.0f, 1.4f, 1.0f,
                Animation.RELATIVE_TO_SELF, 0.5f, Animation.RELATIVE_TO_SELF, 0.5f);
        scaleAnimation.setDuration(100);

        TypedValue readonlyBg = new TypedValue();
        fragment.getActivity().getTheme().resolveAttribute(R.attr.asReadonlyTaskBackground, readonlyBg, false);
        readonlyBackground = readonlyBg.data;

        preloadDrawables(IMPORTANCE_RESOURCES, IMPORTANCE_DRAWABLES);
        preloadDrawables(IMPORTANCE_RESOURCES_CHECKED, IMPORTANCE_DRAWABLES_CHECKED);
        preloadDrawables(IMPORTANCE_RESOURCES_LARGE, IMPORTANCE_DRAWABLES_LARGE);
        preloadDrawables(IMPORTANCE_REPEAT_RESOURCES, IMPORTANCE_REPEAT_DRAWABLES);
        preloadDrawables(IMPORTANCE_REPEAT_RESOURCES_CHECKED, IMPORTANCE_REPEAT_DRAWABLES_CHECKED);

    }

    private void preloadDrawables(int[] resourceIds, Drawable[] drawables) {
        for (int i = 0; i < resourceIds.length; i++) {
            drawables[i] = resources.getDrawable(resourceIds[i]);
        }
    }

    protected int computeMinRowHeight() {
        DisplayMetrics metrics = resources.getDisplayMetrics();
        if (simpleLayout || titleOnlyLayout) {
            return (int) (metrics.density * 40);
        } else {
            return (int) (metrics.density * 45);
        }
    }

    public int computeFullRowHeight() {
        DisplayMetrics metrics = resources.getDisplayMetrics();
        if (fontSize < 16) {
            return (int) (39 * metrics.density);
        } else {
            return minRowHeight + (int) (10 * metrics.density);
        }
    }

    private void startDetailThread() {
        if (Preferences.getBoolean(R.string.p_showNotes, false) && !simpleLayout && !titleOnlyLayout) {
            detailLoader = new DetailLoaderThread();
            detailLoader.start();
        }
    }

    /* ======================================================================
     * =========================================================== filterable
     * ====================================================================== */

    @Override
    public Cursor runQueryOnBackgroundThread(CharSequence constraint) {
        if (getFilterQueryProvider() != null) {
            return getFilterQueryProvider().runQuery(constraint);
        }

        // perform query
        TodorooCursor<Task> newCursor = taskService.fetchFiltered(
                query.get(), constraint, fragment.taskProperties());
        return newCursor;
    }

    public String getQuery() {
        return query.get();
    }

    /* ======================================================================
     * =========================================================== view setup
     * ====================================================================== */

    /** Creates a new view for use in the list view */
    @Override
    public View newView(Context context, Cursor cursor, ViewGroup parent) {
        ViewGroup view = (ViewGroup)inflater.inflate(resource, parent, false);

        // create view holder
        ViewHolder viewHolder = new ViewHolder();
        viewHolder.task = new Task();
        viewHolder.view = view;
        viewHolder.rowBody = (ViewGroup)view.findViewById(R.id.rowBody);
        viewHolder.nameView = (TextView)view.findViewById(R.id.title);
        viewHolder.picture = (AsyncImageView)view.findViewById(R.id.picture);
        viewHolder.pictureBorder = (ImageView)view.findViewById(R.id.pictureBorder);
        viewHolder.completeBox = (CheckableImageView)view.findViewById(R.id.completeBox);
        viewHolder.dueDate = (TextView)view.findViewById(R.id.dueDate);
        viewHolder.tagsView = (TextView)view.findViewById(R.id.tagsDisplay);
        viewHolder.details1 = (TextView)view.findViewById(R.id.details1);
        viewHolder.details2 = (TextView)view.findViewById(R.id.details2);
        viewHolder.taskRow = (LinearLayout)view.findViewById(R.id.task_row);
        viewHolder.taskActionContainer = view.findViewById(R.id.taskActionContainer);
        viewHolder.taskActionIcon = (ImageView)view.findViewById(R.id.taskActionIcon);

        boolean showFullTaskTitle = Preferences.getBoolean(R.string.p_fullTaskTitle, false);
        boolean showNotes = Preferences.getBoolean(R.string.p_showNotes, false);
        if (showFullTaskTitle && !titleOnlyLayout) {
            viewHolder.nameView.setMaxLines(Integer.MAX_VALUE);
            viewHolder.nameView.setSingleLine(false);
            viewHolder.nameView.setEllipsize(null);
        } else if (titleOnlyLayout) {
            viewHolder.nameView.setMaxLines(1);
            viewHolder.nameView.setSingleLine(true);
            viewHolder.nameView.setEllipsize(TruncateAt.END);
        }

        if (showNotes && !simpleLayout && !titleOnlyLayout) {
            RelativeLayout.LayoutParams taskRowParams = (RelativeLayout.LayoutParams)viewHolder.taskRow.getLayoutParams();
            taskRowParams.addRule(RelativeLayout.CENTER_VERTICAL, 0);
        }


        view.setTag(viewHolder);
        for(int i = 0; i < view.getChildCount(); i++)
            view.getChildAt(i).setTag(viewHolder);
        if(viewHolder.details1 != null)
            viewHolder.details1.setTag(viewHolder);

        // add UI component listeners
        addListeners(view);

        return view;
    }

    /** Populates a view with content */
    @Override
    public void bindView(View view, Context context, Cursor c) {
        TodorooCursor<Task> cursor = (TodorooCursor<Task>)c;
        ViewHolder viewHolder = ((ViewHolder)view.getTag());

        if (!titleOnlyLayout) {
            viewHolder.isTaskRabbit = (cursor.get(TASK_RABBIT_ID) > 0);
            viewHolder.tagsString = cursor.get(TAGS);
<<<<<<< HEAD
            viewHolder.imageUrl = RemoteModel.PictureHelper.getPictureUrlFromCursor(cursor, PICTURE, RemoteModel.PICTURE_THUMB);
=======
            viewHolder.hasFiles = cursor.get(FILE_ID_PROPERTY) > 0;
            viewHolder.hasNotes = cursor.get(HAS_NOTES_PROPERTY) > 0;
>>>>>>> d97d5e6e
        }

        Task task = viewHolder.task;
        task.clear();
        task.readFromCursor(cursor);

        setFieldContentsAndVisibility(view);
        setTaskAppearance(viewHolder, task);
    }

    /**
     * View Holder saves a lot of findViewById lookups.
     *
     * @author Tim Su <tim@todoroo.com>
     *
     */
    public static class ViewHolder {
        public Task task;
        public ViewGroup view;
        public ViewGroup rowBody;
        public TextView nameView;
        public CheckableImageView completeBox;
        public AsyncImageView picture;
        public ImageView pictureBorder;
        public TextView dueDate;
        public TextView tagsView;
        public TextView details1, details2;
        public LinearLayout taskRow;
        public View taskActionContainer;
        public ImageView taskActionIcon;
        public boolean isTaskRabbit; // From join query, not part of the task model
        public String tagsString; // From join query, not part of the task model
<<<<<<< HEAD
        public String imageUrl; // From join query, not part of the task model
=======
        public boolean hasFiles; // From join query, not part of the task model
        public boolean hasNotes;
>>>>>>> d97d5e6e

        public View[] decorations;
    }

    /** Helper method to set the contents and visibility of each field */
    public synchronized void setFieldContentsAndVisibility(View view) {
        ViewHolder viewHolder = (ViewHolder)view.getTag();
        Task task = viewHolder.task;
        if (fontSize < 16 || titleOnlyLayout) {
            viewHolder.rowBody.setMinimumHeight(0);
            viewHolder.completeBox.setMinimumHeight(0);
        } else {
            viewHolder.rowBody.setMinimumHeight(minRowHeight);
            viewHolder.completeBox.setMinimumHeight(minRowHeight);
        }

        if (task.isEditable())
            viewHolder.view.setBackgroundColor(resources.getColor(android.R.color.transparent));
        else
            viewHolder.view.setBackgroundColor(readonlyBackground);

        // name
        final TextView nameView = viewHolder.nameView; {
            String nameValue = task.getValue(Task.TITLE);

            long hiddenUntil = task.getValue(Task.HIDE_UNTIL);
            if(task.getValue(Task.DELETION_DATE) > 0)
                nameValue = resources.getString(R.string.TAd_deletedFormat, nameValue);
            if(hiddenUntil > DateUtilities.now())
                nameValue = resources.getString(R.string.TAd_hiddenFormat, nameValue);
            nameView.setText(nameValue);
        }

        if (titleOnlyLayout) {
            return;
        }

        float dueDateTextWidth = setupDueDateAndTags(viewHolder, task);

        String details;
        if(viewHolder.details1 != null) {
            if(taskDetailLoader.containsKey(task.getId()))
                details = taskDetailLoader.get(task.getId()).toString();
            else
                details = task.getValue(Task.DETAILS);
            if(TextUtils.isEmpty(details) || DETAIL_SEPARATOR.equals(details) || task.isCompleted()) {
                viewHolder.details1.setVisibility(View.GONE);
                viewHolder.details2.setVisibility(View.GONE);
            } else if (Preferences.getBoolean(R.string.p_showNotes, false)) {
                viewHolder.details1.setVisibility(View.VISIBLE);
                if (details.startsWith(DETAIL_SEPARATOR)) {
                    StringBuffer buffer = new StringBuffer(details);
                    int length = DETAIL_SEPARATOR.length();
                    while(buffer.lastIndexOf(DETAIL_SEPARATOR, length) == 0)
                        buffer.delete(0, length);
                    details = buffer.toString(); //details.substring(DETAIL_SEPARATOR.length());
                }
                drawDetails(viewHolder, details, dueDateTextWidth);
            }
        }

        // Task action
        ImageView taskAction = viewHolder.taskActionIcon;
        if (taskAction != null) {
            TaskAction action = getTaskAction(task, viewHolder.hasFiles, viewHolder.hasNotes);
            if (action != null) {
                taskAction.setVisibility(View.VISIBLE);
                taskAction.setImageDrawable(action.icon);
                taskAction.setTag(action);
            } else {
                taskAction.setVisibility(View.GONE);
                taskAction.setTag(null);
            }
        }

        if(Math.abs(DateUtilities.now() - task.getValue(Task.MODIFICATION_DATE)) < 2000L)
            mostRecentlyMade = task.getId();

    }

    private TaskAction getTaskAction(Task task, boolean hasFiles, boolean hasNotes) {
        if (titleOnlyLayout || task.isCompleted() || !task.isEditable())
            return null;
        if (taskActionLoader.containsKey(task.getId())) {
            return taskActionLoader.get(task.getId());
        } else {
            TaskAction action = LinkActionExposer.getActionsForTask(context, task, hasFiles, hasNotes);
            taskActionLoader.put(task.getId(), action);
            return action;
        }
    }

    @SuppressWarnings("nls")
    private void drawDetails(ViewHolder viewHolder, String details, float rightWidth) {
        SpannableStringBuilder prospective = new SpannableStringBuilder();
        SpannableStringBuilder actual = new SpannableStringBuilder();

        details = details.trim().replace("\n", "<br>");
        String[] splitDetails = details.split("\\|");
        viewHolder.completeBox.measure(View.MeasureSpec.UNSPECIFIED, View.MeasureSpec.UNSPECIFIED);
        rightWidth = rightWidth + viewHolder.dueDate.getPaddingRight();
        float left = viewHolder.completeBox.getMeasuredWidth() +
        ((MarginLayoutParams)viewHolder.completeBox.getLayoutParams()).leftMargin;
        int availableWidth = (int) (displayMetrics.widthPixels - left - (rightWidth + 16) * displayMetrics.density);

        int i = 0;
        for(; i < splitDetails.length; i++) {
            Spanned spanned = convertToHtml(splitDetails[i] + "  ", detailImageGetter, null);
            prospective.insert(prospective.length(), spanned);
            viewHolder.details1.setText(prospective);
            viewHolder.details1.measure(View.MeasureSpec.UNSPECIFIED, View.MeasureSpec.UNSPECIFIED);

            if(rightWidth > 0 && viewHolder.details1.getMeasuredWidth() > availableWidth)
                break;

            actual.insert(actual.length(), spanned);
        }
        viewHolder.details1.setText(actual);
        actual.clear();

        if(i >= splitDetails.length) {
            viewHolder.details2.setVisibility(View.GONE);
            return;
        } else {
            viewHolder.details2.setVisibility(View.VISIBLE);
        }

        for(; i < splitDetails.length; i++)
            actual.insert(actual.length(), convertToHtml(splitDetails[i] + "  ", detailImageGetter, null));
        viewHolder.details2.setText(actual);
    }

    protected TaskRowListener listener = new TaskRowListener();

    private Pair<Float, Float> lastTouchYRawY = new Pair<Float, Float>(0f, 0f);

    /**
     * Set listeners for this view. This is called once per view when it is
     * created.
     */
    protected void addListeners(final View container) {
        final ViewHolder viewHolder = (ViewHolder)container.getTag();

        // check box listener
        OnTouchListener otl = new OnTouchListener() {
            @Override
            public boolean onTouch(View v, MotionEvent event) {
                lastTouchYRawY = new Pair<Float, Float>(event.getY(), event.getRawY());
                return false;
            }
        };
        viewHolder.completeBox.setOnTouchListener(otl);
        viewHolder.completeBox.setOnClickListener(completeBoxListener);

        if (viewHolder.picture != null) {
            viewHolder.picture.setOnTouchListener(otl);
            viewHolder.picture.setOnClickListener(new OnClickListener() {
                @Override
                public void onClick(View v) {
                    viewHolder.completeBox.performClick();
                }
            });
        }

        if (viewHolder.taskActionContainer != null) {
            viewHolder.taskActionContainer.setOnClickListener(new OnClickListener() {
                @Override
                public void onClick(View v) {
                    TaskAction action = (TaskAction) viewHolder.taskActionIcon.getTag();
                    if (action instanceof NotesAction) {
                        showEditNotesDialog(viewHolder.task);
                    } else if (action instanceof FilesAction) {
                        showFilesDialog(viewHolder.task);
                    } else if (action != null) {
                        try {
                            action.intent.send();
                        } catch (CanceledException e) {
                            // Oh well
                        }
                    }
                }
            });
        }
    }

    private void showEditNotesDialog(final Task task) {
        String notes = null;
        Task t = taskService.fetchById(task.getId(), Task.NOTES);
        if (t != null)
            notes = t.getValue(Task.NOTES);
        if (TextUtils.isEmpty(notes))
            return;

        int theme = ThemeService.getEditDialogTheme();
        final Dialog dialog = new Dialog(fragment.getActivity(), theme);
        dialog.setTitle(R.string.TEA_note_label);
        View notesView = LayoutInflater.from(fragment.getActivity()).inflate(R.layout.notes_view_dialog, null);
        dialog.setContentView(notesView, new LayoutParams(LayoutParams.FILL_PARENT, LayoutParams.WRAP_CONTENT));

        notesView.findViewById(R.id.edit_dlg_ok).setOnClickListener(new OnClickListener() {
            @Override
            public void onClick(View v) {
                dialog.dismiss();
            }
        });

        final TextView notesField = (TextView) notesView.findViewById(R.id.notes);
        notesField.setText(notes);

        LayoutParams params = dialog.getWindow().getAttributes();
        params.width = LayoutParams.FILL_PARENT;
        params.height = LayoutParams.WRAP_CONTENT;
        Configuration config = fragment.getResources().getConfiguration();
        int size = config.screenLayout & Configuration.SCREENLAYOUT_SIZE_MASK;
        if (AndroidUtilities.getSdkVersion() >= 9 && size == Configuration.SCREENLAYOUT_SIZE_XLARGE) {
            DisplayMetrics metrics = fragment.getResources().getDisplayMetrics();
            params.width = metrics.widthPixels / 2;
        }
        dialog.getWindow().setAttributes((android.view.WindowManager.LayoutParams) params);

        dialog.show();
    }

    private void showFilesDialog(Task task) {
        FilesControlSet filesControlSet = new FilesControlSet(fragment.getActivity(), R.layout.control_set_files,
                R.layout.control_set_files_display, R.string.TEA_control_files);
        filesControlSet.readFromTask(task);
        filesControlSet.getDisplayView().performClick();
    }

    /* ======================================================================
     * ============================================================== details
     * ====================================================================== */

    private final HashMap<String, Spanned> htmlCache = new HashMap<String, Spanned>(8);

    private Spanned convertToHtml(String string, ImageGetter imageGetter, TagHandler tagHandler) {
        if(!htmlCache.containsKey(string)) {
            Spanned html;
            try {
                html = Html.fromHtml(string, imageGetter, tagHandler);
            } catch (RuntimeException e) {
                html = Spannable.Factory.getInstance().newSpannable(string);
            }
            htmlCache.put(string, html);
            return html;
        }
        return htmlCache.get(string);
    }

    private final HashMap<Long, String> dateCache = new HashMap<Long, String>(8);

    @SuppressWarnings("nls")
    private String formatDate(long date) {
        if(dateCache.containsKey(date))
            return dateCache.get(date);

        String formatString = "%s" + (simpleLayout ? " " : "\n") + "%s";
        String string = DateUtilities.getRelativeDay(fragment.getActivity(), date);
        if(Task.hasDueTime(date))
            string = String.format(formatString, string, //$NON-NLS-1$
                    DateUtilities.getTimeString(fragment.getActivity(), new Date(date)));

        dateCache.put(date, string);
        return string;
    }

    // implementation note: this map is really costly if users have
    // a large number of tasks to load, since it all goes into memory.
    // it's best to do this, though, in order to append details to each other
    private final Map<Long, StringBuilder> taskDetailLoader = Collections.synchronizedMap(new HashMap<Long, StringBuilder>(0));

    public class DetailLoaderThread extends Thread {
        @Override
        public void run() {
            // for all of the tasks returned by our cursor, verify details
            AndroidUtilities.sleepDeep(500L);
            TodorooCursor<Task> fetchCursor = taskService.fetchFiltered(
                    query.get(), null, Task.ID, Task.TITLE, Task.DETAILS, Task.DETAILS_DATE,
                    Task.MODIFICATION_DATE, Task.COMPLETION_DATE);
            try {
                Random random = new Random();

                Task task = new Task();

                for(fetchCursor.moveToFirst(); !fetchCursor.isAfterLast(); fetchCursor.moveToNext()) {
                    task.clear();
                    task.readFromCursor(fetchCursor);
                    if(task.isCompleted())
                        continue;

                    if(detailsAreRecentAndUpToDate(task)) {
                        // even if we are up to date, randomly load a fraction
                        if(random.nextFloat() < 0.1) {
                            taskDetailLoader.put(task.getId(),
                                    new StringBuilder(task.getValue(Task.DETAILS)));
                            requestNewDetails(task);
                            if(Constants.DEBUG)
                                System.err.println("Refreshing details: " + task.getId()); //$NON-NLS-1$
                        }
                        continue;
                    } else if(Constants.DEBUG) {
                        System.err.println("Forced loading of details: " + task.getId() + //$NON-NLS-1$
                                "\n  details: " + new Date(task.getValue(Task.DETAILS_DATE)) + //$NON-NLS-1$
                                "\n  modified: " + new Date(task.getValue(Task.MODIFICATION_DATE))); //$NON-NLS-1$
                    }
                    addTaskToLoadingArray(task);

                    task.setValue(Task.DETAILS, DETAIL_SEPARATOR);
                    task.setValue(Task.DETAILS_DATE, DateUtilities.now());
                    taskService.save(task);

                    requestNewDetails(task);
                }
                if(taskDetailLoader.size() > 0) {
                    Activity activity = fragment.getActivity();
                    if (activity != null) {
                        activity.runOnUiThread(new Runnable() {
                            @Override
                            public void run() {
                                notifyDataSetChanged();
                            }
                        });
                    }
                }
            } catch (Exception e) {
                // suppress silently
            } finally {
                fetchCursor.close();
            }
        }

        private boolean detailsAreRecentAndUpToDate(Task task) {
            return task.getValue(Task.DETAILS_DATE) >= task.getValue(Task.MODIFICATION_DATE) &&
            !TextUtils.isEmpty(task.getValue(Task.DETAILS));
        }

        private void addTaskToLoadingArray(Task task) {
            StringBuilder detailStringBuilder = new StringBuilder();
            taskDetailLoader.put(task.getId(), detailStringBuilder);
        }

        private void requestNewDetails(Task task) {
            Intent broadcastIntent = new Intent(AstridApiConstants.BROADCAST_REQUEST_DETAILS);
            broadcastIntent.putExtra(AstridApiConstants.EXTRAS_TASK_ID, task.getId());
            Activity activity = fragment.getActivity();
            if (activity != null)
                activity.sendOrderedBroadcast(broadcastIntent, AstridApiConstants.PERMISSION_READ);
        }
    }

<<<<<<< HEAD

    private final Map<Long, TaskAction> taskActionLoader = Collections.synchronizedMap(new HashMap<Long, TaskAction>());


    @SuppressWarnings("nls")
    public class ActionsLoaderThread extends Thread {
        public static final String FILE_COLUMN = "fileId";
        private static final String METADATA_JOIN = "for_actions";

        private final LongProperty fileIdProperty = new LongProperty(Metadata.TABLE.as(METADATA_JOIN),
                Metadata.ID.name).as(FILE_COLUMN);

        @Override
        public void run() {
            AndroidUtilities.sleepDeep(500L);
            String groupedQuery = query.get();

            groupedQuery = PermaSql.replacePlaceholders(groupedQuery);

            Query q = Query.select(Task.ID, Task.TITLE, Task.NOTES, Task.COMPLETION_DATE, Task.USER_ID,
                    fileIdProperty)
                    .join(Join.left(Metadata.TABLE.as(METADATA_JOIN),
                            Criterion.and(Field.field(METADATA_JOIN + "." + Metadata.KEY.name).eq(FileMetadata.METADATA_KEY),
                                    Task.ID.eq(Field.field(METADATA_JOIN + "." + Metadata.TASK.name))))).withQueryTemplate(groupedQuery);
            final TodorooCursor<Task> fetchCursor = taskService.query(q);

            try {
                Task task = new Task();
                LinkActionExposer linkActionExposer = new LinkActionExposer();

                for(fetchCursor.moveToFirst(); !fetchCursor.isAfterLast(); fetchCursor.moveToNext()) {
                    task.clear();
                    task.readFromCursor(fetchCursor);
                    if(task.isCompleted() || !task.isEditable())
                        continue;

                    boolean hasAttachments = (fetchCursor.get(fileIdProperty) > 0);
                    List<TaskAction> actions = linkActionExposer.
                            getActionsForTask(ContextManager.getContext(), task, hasAttachments);
                    if (actions.size() > 0)
                        taskActionLoader.put(task.getId(), actions.get(0));
                    else
                        taskActionLoader.remove(task.getId());
                }
            } finally {
                fetchCursor.close();
            }
            final Activity activity = fragment.getActivity();
            if (activity != null) {
                activity.runOnUiThread(new Runnable() {
                    @Override
                    public void run() {
                        if(taskActionLoader.size() > 0) {
                            notifyDataSetChanged();
                        }
                    }
                });
            }
        }
    }

=======
>>>>>>> d97d5e6e
    /**
     * Add detail to a task
     *
     * @param id
     * @param detail
     */
    public void addDetails(long id, String detail) {
        final StringBuilder details = taskDetailLoader.get(id);
        if(details == null)
            return;
        synchronized(details) {
            if(details.toString().contains(detail))
                return;
            if(details.length() > 0)
                details.append(DETAIL_SEPARATOR);
            details.append(detail);
            Task task = new Task();
            task.setId(id);
            task.setValue(Task.DETAILS, details.toString());
            task.setValue(Task.DETAILS_DATE, DateUtilities.now());
            taskService.save(task);
        }

        Activity activity = fragment.getActivity();
        if (activity != null) {
            activity.runOnUiThread(new Runnable() {
                @Override
                public void run() {
                    notifyDataSetChanged();
                }
            });
        }
    }

    private final ImageGetter detailImageGetter = new ImageGetter() {
        private final HashMap<Integer, Drawable> cache =
            new HashMap<Integer, Drawable>(3);
        @SuppressWarnings("nls")
        public Drawable getDrawable(String source) {
            int drawable = 0;
            if(source.equals("silk_clock"))
                drawable = R.drawable.details_alarm;
            else if(source.equals("silk_tag_pink"))
                drawable = R.drawable.details_tag;
            else if(source.equals("silk_date"))
                drawable = R.drawable.details_repeat;
            else if(source.equals("silk_note"))
                drawable = R.drawable.details_note;

            if (drawable == 0)
                drawable = resources.getIdentifier("drawable/" + source, null, Constants.PACKAGE);
            if(drawable == 0)
                return null;
            Drawable d;
            if(!cache.containsKey(drawable)) {
                d = resources.getDrawable(drawable);
                d.setBounds(0,0,d.getIntrinsicWidth(),d.getIntrinsicHeight());
                cache.put(drawable, d);
            } else
                d = cache.get(drawable);
            return d;
        }
    };

    /* ======================================================================
     * ============================================================== add-ons
     * ====================================================================== */

    /**
     * Called to tell the cache to be cleared
     */
    public void flushCaches() {
        completedItems.clear();
        decorationManager.clearCache();
        taskDetailLoader.clear();
        startDetailThread();
    }

    /**
     * Called to tell the cache to be cleared
     */
    public void flushSpecific(long taskId) {
        completedItems.put(taskId, null);
        decorationManager.clearCache(taskId);
        taskDetailLoader.remove(taskId);
        taskActionLoader.remove(taskId);
    }

    public HashMap<Long, Boolean> getCompletedItems() {
        return completedItems;
    }

    /**
     * AddOnManager for TaskDecorations
     *
     * @author Tim Su <tim@todoroo.com>
     *
     */
    public class DecorationManager extends TaskAdapterAddOnManager<TaskDecoration> {

        public DecorationManager() {
            super(fragment);
        }

        private final TaskDecorationExposer[] exposers = new TaskDecorationExposer[] {
                new TimerDecorationExposer(),
                new NotesDecorationExposer()
        };

        /**
         * Request add-ons for the given task
         * @return true if cache miss, false if cache hit
         */
        @Override
        public boolean request(ViewHolder viewHolder) {
            long taskId = viewHolder.task.getId();

            Collection<TaskDecoration> list = initialize(taskId);
            if(list != null) {
                draw(viewHolder, taskId, list);
                return false;
            }

            // request details
            draw(viewHolder, taskId, get(taskId));

            for(TaskDecorationExposer exposer : exposers) {
                TaskDecoration deco = exposer.expose(viewHolder.task);
                if(deco != null) {
                    addNew(viewHolder.task.getId(), exposer.getAddon(), deco, viewHolder);
                }
            }

            return true;
        }

        @Override
        protected void draw(ViewHolder viewHolder, long taskId, Collection<TaskDecoration> decorations) {
            if(decorations == null || viewHolder.task.getId() != taskId)
                return;

            reset(viewHolder, taskId);
            if(decorations.size() == 0)
                return;


            int i = 0;
            boolean colorSet = false;
            if(viewHolder.decorations == null || viewHolder.decorations.length != decorations.size())
                viewHolder.decorations = new View[decorations.size()];
            for(TaskDecoration decoration : decorations) {
                if(decoration.color != 0 && !colorSet) {
                    colorSet = true;
                    viewHolder.view.setBackgroundColor(decoration.color);
                }
                if(decoration.decoration != null) {
                    View view = decoration.decoration.apply(fragment.getActivity(), viewHolder.taskRow);
                    viewHolder.decorations[i] = view;
                    switch(decoration.position) {
                    case TaskDecoration.POSITION_LEFT: {
                        RelativeLayout.LayoutParams params = new RelativeLayout.LayoutParams(
                                LayoutParams.WRAP_CONTENT, LayoutParams.WRAP_CONTENT);
                        params.addRule(RelativeLayout.BELOW, R.id.completeBox);
                        view.setLayoutParams(params);
                        viewHolder.rowBody.addView(view);
                        break;
                    }
                    case TaskDecoration.POSITION_RIGHT:
                        viewHolder.taskRow.addView(view, viewHolder.taskRow.getChildCount());
                    }
                }
                i++;
            }
        }

        @Override
        protected void reset(ViewHolder viewHolder, long taskId) {
            if(viewHolder.decorations != null) {
                for(View view : viewHolder.decorations) {
                    viewHolder.rowBody.removeView(view);
                    viewHolder.taskRow.removeView(view);
                }
                viewHolder.decorations = null;
            }
            if(viewHolder.task.getId() == mostRecentlyMade)
                viewHolder.view.setBackgroundColor(Color.argb(30, 150, 150, 150));
            else
                viewHolder.view.setBackgroundResource(android.R.drawable.list_selector_background);
        }

        @Override
        protected Intent createBroadcastIntent(Task task) {
            return null;
        }
    }

    /* ======================================================================
     * ======================================================= event handlers
     * ====================================================================== */

    @Override
    public void notifyDataSetChanged() {
        super.notifyDataSetChanged();
        fontSize = Preferences.getIntegerFromString(R.string.p_fontSize, 18);
    }

    protected final View.OnClickListener completeBoxListener = new View.OnClickListener() {
        public void onClick(View v) {

            int[] location = new int[2];
            v.getLocationOnScreen(location);
            ViewHolder viewHolder = getTagFromCheckBox(v);

            if(Math.abs(location[1] + lastTouchYRawY.getLeft() - lastTouchYRawY.getRight()) > 10) {
                viewHolder.completeBox.setChecked(!viewHolder.completeBox.isChecked());
                return;
            }

            Task task = viewHolder.task;

            completeTask(task, viewHolder.completeBox.isChecked());

            // set check box to actual action item state
            setTaskAppearance(viewHolder, task);
            if (viewHolder.completeBox.getVisibility() == View.VISIBLE)
                viewHolder.completeBox.startAnimation(scaleAnimation);
        }
    };

    protected ViewHolder getTagFromCheckBox(View v) {
        return (ViewHolder)((View)v.getParent()).getTag();
    }

    public class TaskRowListener implements OnClickListener {
        @Override
        public void onClick(View v) {
            // expand view (unless deleted)
            final ViewHolder viewHolder = (ViewHolder)v.getTag();
            if(viewHolder.task.isDeleted())
                return;

            long taskId = viewHolder.task.getId();
            fragment.onTaskListItemClicked(taskId, viewHolder.task.isEditable());
        }
    }

    /**
     * Call me when the parent presses trackpad
     */
    public void onTrackpadPressed(View container) {
        if(container == null)
            return;

        final CheckBox completeBox = ((CheckBox)container.findViewById(R.id.completeBox));
        completeBox.performClick();
    }

    /** Helper method to adjust a tasks' appearance if the task is completed or
     * uncompleted.
     *
     * @param actionItem
     * @param name
     * @param progress
     */
    void setTaskAppearance(ViewHolder viewHolder, Task task) {
        Activity activity = fragment.getActivity();
        if (activity == null)
            return;
        // show item as completed if it was recently checked
        if(completedItems.get(task.getId()) != null) {
            task.setValue(Task.COMPLETION_DATE,
                    completedItems.get(task.getId()) ? DateUtilities.now() : 0);
        }
        boolean state = task.isCompleted();

        TextView name = viewHolder.nameView;
        if(state) {
            name.setPaintFlags(name.getPaintFlags() | Paint.STRIKE_THRU_TEXT_FLAG);
            name.setTextAppearance(activity, R.style.TextAppearance_TAd_ItemTitle_Completed);
        } else {
            name.setPaintFlags(name.getPaintFlags() & ~Paint.STRIKE_THRU_TEXT_FLAG);
            name.setTextAppearance(activity, R.style.TextAppearance_TAd_ItemTitle);
        }
        name.setTextSize(fontSize);

        if (!titleOnlyLayout) {
            setupDueDateAndTags(viewHolder, task);

            float detailTextSize = Math.max(10, fontSize * 14 / 20);
            if(viewHolder.details1 != null)
                viewHolder.details1.setTextSize(detailTextSize);
            if(viewHolder.details2 != null)
                viewHolder.details2.setTextSize(detailTextSize);
            if(viewHolder.dueDate != null) {
                viewHolder.dueDate.setTextSize(detailTextSize);
                if (simpleLayout)
                    viewHolder.dueDate.setTypeface(null, 0);
            }
            if (viewHolder.tagsView != null) {
                viewHolder.tagsView.setTextSize(detailTextSize);
                if (simpleLayout)
                    viewHolder.tagsView.setTypeface(null, 0);
            }
            paint.setTextSize(detailTextSize);

            // image view
            final AsyncImageView pictureView = viewHolder.picture; {
                if (pictureView != null) {
                    if(Task.USER_ID_SELF.equals(task.getValue(Task.USER_ID)) && !viewHolder.isTaskRabbit) {
                        pictureView.setVisibility(View.GONE);
                        if (viewHolder.pictureBorder != null)
                            viewHolder.pictureBorder.setVisibility(View.GONE);
                    } else {
                        pictureView.setVisibility(View.VISIBLE);
                        if (viewHolder.pictureBorder != null)
                            viewHolder.pictureBorder.setVisibility(View.VISIBLE);
                        pictureView.setUrl(null);
                        if (viewHolder.isTaskRabbit) {
                            pictureView.setDefaultImageResource(R.drawable.task_rabbit_image);
<<<<<<< HEAD
                        } else if(Task.USER_ID_UNASSIGNED.equals(task.getValue(Task.USER_ID)))
                            pictureView.setDefaultImageResource(R.drawable.icn_anyone_transparent);
                        else {
                            pictureView.setDefaultImageResource(R.drawable.icn_default_person_image);
                            if (!TextUtils.isEmpty(viewHolder.imageUrl)) {
                                pictureView.setUrl(viewHolder.imageUrl);
                            } else if (!TextUtils.isEmpty(task.getValue(Task.USER))) {
                                try {
                                    JSONObject user = new JSONObject(task.getValue(Task.USER));
                                    pictureView.setUrl(user.optString("picture")); //$NON-NLS-1$
                                } catch (JSONException e) {
                                    //
                                }
=======
                        } else if(task.getValue(Task.USER_ID) == Task.USER_ID_UNASSIGNED)
                            pictureView.setDefaultImageDrawable(ResourceDrawableCache.getImageDrawableFromId(resources, R.drawable.icn_anyone_transparent));
                        else {
                            pictureView.setDefaultImageDrawable(ResourceDrawableCache.getImageDrawableFromId(resources, R.drawable.icn_default_person_image));
                            try {
                                JSONObject user = new JSONObject(task.getValue(Task.USER));
                                pictureView.setUrl(user.optString("picture")); //$NON-NLS-1$
                            } catch (JSONException e) {
                                Log.w("astrid", "task-adapter-image", e); //$NON-NLS-1$ //$NON-NLS-2$
>>>>>>> d97d5e6e
                            }
                        }
                    }
                }
            }
        }

        setupCompleteBox(viewHolder);

    }

    private void setupCompleteBox(ViewHolder viewHolder) {
     // complete box
        final Task task = viewHolder.task;
        final AsyncImageView pictureView = viewHolder.picture;
        final CheckableImageView checkBoxView = viewHolder.completeBox; {
            boolean completed = task.isCompleted();
            checkBoxView.setChecked(completed);
            // disable checkbox if task is readonly
            checkBoxView.setEnabled(viewHolder.task.isEditable());

            int value = task.getValue(Task.IMPORTANCE);
            if (value >= IMPORTANCE_RESOURCES.length)
                value = IMPORTANCE_RESOURCES.length - 1;
            Drawable[] boxes = IMPORTANCE_DRAWABLES;
            if (!TextUtils.isEmpty(task.getValue(Task.RECURRENCE))) {
                boxes = completed ? IMPORTANCE_REPEAT_DRAWABLES_CHECKED : IMPORTANCE_REPEAT_DRAWABLES;
            } else {
                boxes = completed ? IMPORTANCE_DRAWABLES_CHECKED : IMPORTANCE_DRAWABLES;
            }
            checkBoxView.setImageDrawable(boxes[value]);
            if (titleOnlyLayout)
                return;

            if (checkBoxView.isChecked()) {
                if (pictureView != null)
                    pictureView.setVisibility(View.GONE);
                if (viewHolder.pictureBorder != null)
                    viewHolder.pictureBorder.setVisibility(View.GONE);
            }

            if (pictureView != null && pictureView.getVisibility() == View.VISIBLE) {
                checkBoxView.setVisibility(View.INVISIBLE);
                if (viewHolder.pictureBorder != null)
                    viewHolder.pictureBorder.setBackgroundDrawable(IMPORTANCE_DRAWABLES_LARGE[value]);
            } else {
                checkBoxView.setVisibility(View.VISIBLE);
            }
        }
    }

    // Returns due date text width
    private float setupDueDateAndTags(ViewHolder viewHolder, Task task) {
        // due date / completion date
        float dueDateTextWidth = 0;
        final TextView dueDateView = viewHolder.dueDate; {
            Activity activity = fragment.getActivity();
            if (activity != null) {
                if(!task.isCompleted() && task.hasDueDate()) {
                    long dueDate = task.getValue(Task.DUE_DATE);
                    if(task.isOverdue())
                        dueDateView.setTextAppearance(activity, R.style.TextAppearance_TAd_ItemDueDate_Overdue);
                    else
                        dueDateView.setTextAppearance(activity, R.style.TextAppearance_TAd_ItemDueDate);
                    String dateValue = formatDate(dueDate);
                    dueDateView.setText(dateValue);
                    dueDateTextWidth = paint.measureText(dateValue);
                    dueDateView.setVisibility(View.VISIBLE);
                } else if(task.isCompleted()) {
                    String dateValue = formatDate(task.getValue(Task.COMPLETION_DATE));
                    dueDateView.setText(resources.getString(R.string.TAd_completed, dateValue));
                    dueDateView.setTextAppearance(activity, R.style.TextAppearance_TAd_ItemDueDate_Completed);
                    dueDateTextWidth = paint.measureText(dateValue);
                    dueDateView.setVisibility(View.VISIBLE);
                } else {
                    dueDateView.setVisibility(View.GONE);
                }

                if (viewHolder.tagsView != null) {
                    String tags = viewHolder.tagsString;
                    if (tags != null && task.hasDueDate())
                        tags = "  |  " + tags; //$NON-NLS-1$
                    if (!task.isCompleted()) {
                        viewHolder.tagsView.setText(tags);
                        viewHolder.tagsView.setVisibility(TextUtils.isEmpty(tags) ? View.GONE : View.VISIBLE);
                    } else {
                        viewHolder.tagsView.setText(""); //$NON-NLS-1$
                        viewHolder.tagsView.setVisibility(View.GONE);
                    }
                }
            }
        }
        return dueDateTextWidth;
    }

    /**
     * This method is called when user completes a task via check box or other
     * means
     *
     * @param container
     *            container for the action item
     * @param newState
     *            state that this task should be set to
     * @param completeBox
     *            the box that was clicked. can be null
     */
    protected void completeTask(final Task task, final boolean newState) {
        if(task == null)
            return;

        if (newState != task.isCompleted()) {
            if(onCompletedTaskListener != null)
                onCompletedTaskListener.onCompletedTask(task, newState);

            completedItems.put(task.getId(), newState);
            taskService.setComplete(task, newState);
        }
    }

    /**
     * Add a new listener
     * @param newListener
     */
    public void addOnCompletedTaskListener(final OnCompletedTaskListener newListener) {
        if(this.onCompletedTaskListener == null)
            this.onCompletedTaskListener = newListener;
        else {
            final OnCompletedTaskListener old = this.onCompletedTaskListener;
            this.onCompletedTaskListener = new OnCompletedTaskListener() {
                @Override
                public void onCompletedTask(Task item, boolean newState) {
                    old.onCompletedTask(item, newState);
                    newListener.onCompletedTask(item, newState);
                }
            };
        }
    }

}<|MERGE_RESOLUTION|>--- conflicted
+++ resolved
@@ -77,11 +77,7 @@
 import com.todoroo.astrid.data.Metadata;
 import com.todoroo.astrid.data.RemoteModel;
 import com.todoroo.astrid.data.Task;
-<<<<<<< HEAD
 import com.todoroo.astrid.data.User;
-import com.todoroo.astrid.files.FileMetadata;
-=======
->>>>>>> d97d5e6e
 import com.todoroo.astrid.files.FilesAction;
 import com.todoroo.astrid.files.FilesControlSet;
 import com.todoroo.astrid.helper.AsyncImageView;
@@ -115,17 +111,13 @@
     @SuppressWarnings("nls")
     private static final LongProperty TASK_RABBIT_ID = new LongProperty(Metadata.TABLE.as(TaskListFragment.TR_METADATA_JOIN), Metadata.ID.name).as("taskRabId");
     @SuppressWarnings("nls")
-<<<<<<< HEAD
     private static final StringProperty TAGS = new StringProperty(null, "group_concat(" + TaskListFragment.TAGS_METADATA_JOIN + "." + TaskToTagMetadata.TAG_NAME.name + ", '  |  ')").as("tags");
-
-    private static final StringProperty PICTURE = new StringProperty(User.TABLE.as(TaskListFragment.USER_IMAGE_JOIN), User.PICTURE.name);
-=======
-    private static final StringProperty TAGS = new StringProperty(null, "group_concat(" + TaskListFragment.TAGS_METADATA_JOIN + "." + TagService.TAG.name + ", '  |  ')").as("tags");
     @SuppressWarnings("nls")
     private static final LongProperty FILE_ID_PROPERTY = new LongProperty(Metadata.TABLE.as(TaskListFragment.FILE_METADATA_JOIN), Metadata.ID.name).as("fileId");
     @SuppressWarnings("nls")
     private static final IntegerProperty HAS_NOTES_PROPERTY = new IntegerProperty(null, "length(" + Task.NOTES + ") > 0").as("hasNotes");
->>>>>>> d97d5e6e
+
+    private static final StringProperty PICTURE = new StringProperty(User.TABLE.as(TaskListFragment.USER_IMAGE_JOIN), User.PICTURE.name);
 
     // --- other constants
 
@@ -149,11 +141,8 @@
         Task.USER,
         Task.REMINDER_LAST,
         Task.SOCIAL_REMINDER,
-<<<<<<< HEAD
         PICTURE,
-=======
         HAS_NOTES_PROPERTY, // Whether or not the task has notes
->>>>>>> d97d5e6e
         TASK_RABBIT_ID, // Task rabbit metadata id (non-zero means it exists)
         TAGS, // Concatenated list of tags
         FILE_ID_PROPERTY // File id
@@ -426,12 +415,9 @@
         if (!titleOnlyLayout) {
             viewHolder.isTaskRabbit = (cursor.get(TASK_RABBIT_ID) > 0);
             viewHolder.tagsString = cursor.get(TAGS);
-<<<<<<< HEAD
             viewHolder.imageUrl = RemoteModel.PictureHelper.getPictureUrlFromCursor(cursor, PICTURE, RemoteModel.PICTURE_THUMB);
-=======
             viewHolder.hasFiles = cursor.get(FILE_ID_PROPERTY) > 0;
             viewHolder.hasNotes = cursor.get(HAS_NOTES_PROPERTY) > 0;
->>>>>>> d97d5e6e
         }
 
         Task task = viewHolder.task;
@@ -464,12 +450,9 @@
         public ImageView taskActionIcon;
         public boolean isTaskRabbit; // From join query, not part of the task model
         public String tagsString; // From join query, not part of the task model
-<<<<<<< HEAD
         public String imageUrl; // From join query, not part of the task model
-=======
         public boolean hasFiles; // From join query, not part of the task model
         public boolean hasNotes;
->>>>>>> d97d5e6e
 
         public View[] decorations;
     }
@@ -821,70 +804,6 @@
         }
     }
 
-<<<<<<< HEAD
-
-    private final Map<Long, TaskAction> taskActionLoader = Collections.synchronizedMap(new HashMap<Long, TaskAction>());
-
-
-    @SuppressWarnings("nls")
-    public class ActionsLoaderThread extends Thread {
-        public static final String FILE_COLUMN = "fileId";
-        private static final String METADATA_JOIN = "for_actions";
-
-        private final LongProperty fileIdProperty = new LongProperty(Metadata.TABLE.as(METADATA_JOIN),
-                Metadata.ID.name).as(FILE_COLUMN);
-
-        @Override
-        public void run() {
-            AndroidUtilities.sleepDeep(500L);
-            String groupedQuery = query.get();
-
-            groupedQuery = PermaSql.replacePlaceholders(groupedQuery);
-
-            Query q = Query.select(Task.ID, Task.TITLE, Task.NOTES, Task.COMPLETION_DATE, Task.USER_ID,
-                    fileIdProperty)
-                    .join(Join.left(Metadata.TABLE.as(METADATA_JOIN),
-                            Criterion.and(Field.field(METADATA_JOIN + "." + Metadata.KEY.name).eq(FileMetadata.METADATA_KEY),
-                                    Task.ID.eq(Field.field(METADATA_JOIN + "." + Metadata.TASK.name))))).withQueryTemplate(groupedQuery);
-            final TodorooCursor<Task> fetchCursor = taskService.query(q);
-
-            try {
-                Task task = new Task();
-                LinkActionExposer linkActionExposer = new LinkActionExposer();
-
-                for(fetchCursor.moveToFirst(); !fetchCursor.isAfterLast(); fetchCursor.moveToNext()) {
-                    task.clear();
-                    task.readFromCursor(fetchCursor);
-                    if(task.isCompleted() || !task.isEditable())
-                        continue;
-
-                    boolean hasAttachments = (fetchCursor.get(fileIdProperty) > 0);
-                    List<TaskAction> actions = linkActionExposer.
-                            getActionsForTask(ContextManager.getContext(), task, hasAttachments);
-                    if (actions.size() > 0)
-                        taskActionLoader.put(task.getId(), actions.get(0));
-                    else
-                        taskActionLoader.remove(task.getId());
-                }
-            } finally {
-                fetchCursor.close();
-            }
-            final Activity activity = fragment.getActivity();
-            if (activity != null) {
-                activity.runOnUiThread(new Runnable() {
-                    @Override
-                    public void run() {
-                        if(taskActionLoader.size() > 0) {
-                            notifyDataSetChanged();
-                        }
-                    }
-                });
-            }
-        }
-    }
-
-=======
->>>>>>> d97d5e6e
     /**
      * Add detail to a task
      *
@@ -1204,11 +1123,10 @@
                         pictureView.setUrl(null);
                         if (viewHolder.isTaskRabbit) {
                             pictureView.setDefaultImageResource(R.drawable.task_rabbit_image);
-<<<<<<< HEAD
-                        } else if(Task.USER_ID_UNASSIGNED.equals(task.getValue(Task.USER_ID)))
-                            pictureView.setDefaultImageResource(R.drawable.icn_anyone_transparent);
+                        } else if (Task.USER_ID_UNASSIGNED.equals(task.getValue(Task.USER_ID)))
+                            pictureView.setDefaultImageDrawable(ResourceDrawableCache.getImageDrawableFromId(resources, R.drawable.icn_anyone_transparent));
                         else {
-                            pictureView.setDefaultImageResource(R.drawable.icn_default_person_image);
+                            pictureView.setDefaultImageDrawable(ResourceDrawableCache.getImageDrawableFromId(resources, R.drawable.icn_default_person_image));
                             if (!TextUtils.isEmpty(viewHolder.imageUrl)) {
                                 pictureView.setUrl(viewHolder.imageUrl);
                             } else if (!TextUtils.isEmpty(task.getValue(Task.USER))) {
@@ -1218,17 +1136,6 @@
                                 } catch (JSONException e) {
                                     //
                                 }
-=======
-                        } else if(task.getValue(Task.USER_ID) == Task.USER_ID_UNASSIGNED)
-                            pictureView.setDefaultImageDrawable(ResourceDrawableCache.getImageDrawableFromId(resources, R.drawable.icn_anyone_transparent));
-                        else {
-                            pictureView.setDefaultImageDrawable(ResourceDrawableCache.getImageDrawableFromId(resources, R.drawable.icn_default_person_image));
-                            try {
-                                JSONObject user = new JSONObject(task.getValue(Task.USER));
-                                pictureView.setUrl(user.optString("picture")); //$NON-NLS-1$
-                            } catch (JSONException e) {
-                                Log.w("astrid", "task-adapter-image", e); //$NON-NLS-1$ //$NON-NLS-2$
->>>>>>> d97d5e6e
                             }
                         }
                     }
