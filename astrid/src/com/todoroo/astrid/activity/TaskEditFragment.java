--- conflicted
+++ resolved
@@ -798,17 +798,9 @@
         long idParam = intent.getLongExtra(TOKEN_ID, -1L);
         if (idParam > -1L) {
             model = taskService.fetchById(idParam, Task.PROPERTIES);
-<<<<<<< HEAD
-            if (model != null && model.containsNonNullValue(Task.UUID)) {
+
+            if (model != null && model.containsNonNullValue(Task.UUID))
                 uuid = model.getValue(Task.UUID);
-=======
-            if (model != null && model.containsNonNullValue(Task.REMOTE_ID)) {
-                remoteId = model.getValue(Task.REMOTE_ID);
-                model.clearValue(Task.REMOTE_ID); // Having this can screw up autosync
-            } else {
-                remoteId = -1;
->>>>>>> 3f3d6861
-            }
         }
 
         // not found by id or was never passed an id
@@ -1272,18 +1264,6 @@
     }
 
     @Override
-<<<<<<< HEAD
-    public void onPrepareOptionsMenu (Menu menu) {
-        if(actFmPreferenceService.isLoggedIn() && !RemoteModel.NO_UUID.equals(uuid) && menu.findItem(MENU_COMMENTS_REFRESH_ID) == null) {
-            MenuItem item = menu.add(Menu.NONE, MENU_COMMENTS_REFRESH_ID, Menu.NONE,
-                    R.string.ENA_refresh_comments);
-            item.setIcon(R.drawable.icn_menu_refresh_dark);
-        }
-        super.onPrepareOptionsMenu(menu);
-    }
-    @Override
-=======
->>>>>>> 3f3d6861
     public void onPause() {
         super.onPause();
         StatisticsService.sessionPause();
