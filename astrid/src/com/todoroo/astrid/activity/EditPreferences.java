--- conflicted
+++ resolved
@@ -83,13 +83,8 @@
 
     private static final String SUPPORT_URL = "http://blog.astrid.com/topics/support/android"; //$NON-NLS-1$
 
-<<<<<<< HEAD
-    private static final int APPEARANCE_PREFERENCE = 5;
-    private static final int POWER_PACK_PREFERENCE = 6;
-=======
-    private static final int APPEARANCE_PREFERENCE = 3;
-    private static final int POWER_PACK_PREFERENCE = 4;
->>>>>>> 0d81dc9c
+    private static final int APPEARANCE_PREFERENCE = 4;
+    private static final int POWER_PACK_PREFERENCE = 5;
 
     private static final int REQUEST_CODE_SYNC = 0;
     private static final int REQUEST_CODE_LABS = 1;
