--- conflicted
+++ resolved
@@ -299,18 +299,8 @@
         if(Preferences.getInt(AstridPreferences.P_UPGRADE_FROM, -1) > -1)
             upgradeService.showChangeLog(getActivity(), Preferences.getInt(AstridPreferences.P_UPGRADE_FROM, -1));
 
-<<<<<<< HEAD
-        if (!Preferences.getBoolean(R.string.p_showed_add_task_help, false)) {
-            HelpInfoPopover.showPopover(getActivity(), quickAddBox, R.string.help_popover_add_task);
-            Preferences.setBoolean(R.string.p_showed_add_task_help, true);
-        }
-
         if(getActivity().getIntent().hasExtra(TOKEN_SOURCE)) {
             switch(getActivity().getIntent().getIntExtra(TOKEN_SOURCE, Constants.SOURCE_DEFAULT)) {
-=======
-        if(getIntent().hasExtra(TOKEN_SOURCE)) {
-            switch(getIntent().getIntExtra(TOKEN_SOURCE, Constants.SOURCE_DEFAULT)) {
->>>>>>> 626c7f5c
             case Constants.SOURCE_NOTIFICATION:
                 StatisticsService.reportEvent(StatisticsConstants.LAUNCH_FROM_NOTIFICATION);
                 break;
@@ -329,7 +319,7 @@
             }
         }
 
-        runOnUiThread(new Runnable() {
+        getActivity().runOnUiThread(new Runnable() {
            public void run() {
                Thread.currentThread().setPriority(Thread.MAX_PRIORITY);
            }
@@ -364,13 +354,8 @@
             isFilter = true;
         } else {
             filter = CoreFilterExposer.buildInboxFilter(getResources());
-<<<<<<< HEAD
-            getView().findViewById(R.id.headerLogo).setVisibility(View.VISIBLE);
-            getView().findViewById(R.id.listLabel).setVisibility(View.GONE);
-=======
-            //findViewById(R.id.headerLogo).setVisibility(View.VISIBLE);
-            //findViewById(R.id.listLabel).setVisibility(View.GONE);
->>>>>>> 626c7f5c
+            //getView().findViewById(R.id.headerLogo).setVisibility(View.VISIBLE);
+            //getView().findViewById(R.id.listLabel).setVisibility(View.GONE);
             isFilter = false;
         }
 
@@ -449,23 +434,12 @@
     }
 
     private void setUpUiComponents() {
-<<<<<<< HEAD
-        ImageView backButton = (ImageView)getView().findViewById(R.id.back);
-        if (backButton != null) {
-            backButton.setOnClickListener(new OnClickListener() {
-                public void onClick(View v) {
-                    showFilterListActivity();
-                }
-            });
-        }
-=======
-        ((ImageView)findViewById(R.id.back)).setOnClickListener(new OnClickListener() {
+        ((ImageView)getView().findViewById(R.id.back)).setOnClickListener(new OnClickListener() {
             public void onClick(View v) {
                 Preferences.setBoolean(R.string.p_showed_lists_help, true);
                 showFilterListActivity();
             }
         });
->>>>>>> 626c7f5c
 
         // set listener for quick-changing task priority
         getListView().setOnKeyListener(new OnKeyListener() {
@@ -576,12 +550,8 @@
             @Override
             public void run() {
                 Preferences.setLong(LAST_AUTOSYNC_ATTEMPT, DateUtilities.now());
-<<<<<<< HEAD
+                Flags.set(Flags.ACTFM_SUPPRESS_SYNC_TOAST);
                 new ActFmSyncProvider().synchronize(getActivity());
-=======
-                Flags.set(Flags.ACTFM_SUPPRESS_SYNC_TOAST);
-                new ActFmSyncProvider().synchronize(TaskListActivity.this);
->>>>>>> 626c7f5c
             }
         }.start();
     }
@@ -662,14 +632,14 @@
         setUpBackgroundJobs();
 
         if (!Preferences.getBoolean(WelcomeLogin.KEY_SHOWED_WELCOME_LOGIN, false)) {
-            Intent showWelcomeLogin = new Intent(this, WelcomeLogin.class);
+            Intent showWelcomeLogin = new Intent(getActivity(), WelcomeLogin.class);
             startActivity(showWelcomeLogin);
             Preferences.setBoolean(WelcomeLogin.KEY_SHOWED_WELCOME_LOGIN, true);
             return;
         }
 
         if (!Preferences.getBoolean(R.string.p_showed_add_task_help, false)) {
-            HelpInfoPopover.showPopover(TaskListActivity.this, quickAddBox, R.string.help_popover_add_task, null);
+            HelpInfoPopover.showPopover(getActivity(), quickAddBox, R.string.help_popover_add_task, null);
             Preferences.setBoolean(R.string.p_showed_add_task_help, true);
         }
 
@@ -800,16 +770,12 @@
 
         super.onActivityResult(requestCode, resultCode, data);
 
-<<<<<<< HEAD
+        if (!Preferences.getBoolean(R.string.p_showed_add_task_help, false)) {
+            HelpInfoPopover.showPopover(getActivity(), quickAddBox, R.string.help_popover_add_task, null);
+            Preferences.setBoolean(R.string.p_showed_add_task_help, true);
+        }
+
         if(resultCode != Activity.RESULT_CANCELED) {
-=======
-        if (!Preferences.getBoolean(R.string.p_showed_add_task_help, false)) {
-            HelpInfoPopover.showPopover(TaskListActivity.this, quickAddBox, R.string.help_popover_add_task, null);
-            Preferences.setBoolean(R.string.p_showed_add_task_help, true);
-        }
-
-        if(resultCode != RESULT_CANCELED) {
->>>>>>> 626c7f5c
             taskAdapter.flushCaches();
             loadTaskListContent(true);
             taskService.cleanup();
@@ -972,20 +938,16 @@
                 public void run() {
                     final View view = getListView().getChildAt(getListView().getChildCount() - 1);
                     if (view != null) {
-<<<<<<< HEAD
-                        HelpInfoPopover.showPopover(getActivity(), view, R.string.help_popover_tap_task);
-=======
                         OnDismissListener onDismiss = new OnDismissListener() {
                             @Override
                             public void onDismiss() {
                                 if (!Preferences.getBoolean(R.string.p_showed_lists_help, false)) {
                                     Preferences.setBoolean(R.string.p_showed_lists_help, true);
-                                    HelpInfoPopover.showPopover(TaskListActivity.this, findViewById(R.id.back), R.string.help_popover_lists, null);
+                                    HelpInfoPopover.showPopover(getActivity(), getView().findViewById(R.id.back), R.string.help_popover_lists, null);
                                 }
                             }
                         };
-                        HelpInfoPopover.showPopover(TaskListActivity.this, view, R.string.help_popover_tap_task, onDismiss);
->>>>>>> 626c7f5c
+                        HelpInfoPopover.showPopover(getActivity(), view, R.string.help_popover_tap_task, onDismiss);
                     }
                 }
             }, 1000L);
