--- conflicted
+++ resolved
@@ -550,12 +550,7 @@
             @Override
             public void run() {
                 Preferences.setLong(LAST_AUTOSYNC_ATTEMPT, DateUtilities.now());
-<<<<<<< HEAD
-                Flags.set(Flags.ACTFM_SUPPRESS_SYNC_TOAST);
-                new ActFmSyncProvider().synchronize(getActivity());
-=======
-                new ActFmSyncProvider().synchronize(TaskListActivity.this, false);
->>>>>>> c96bbac2
+                new ActFmSyncProvider().synchronize(getActivity(), false);
             }
         }.start();
     }
@@ -649,7 +644,7 @@
             showTaskEditHelpPopover();
         } else if (Preferences.isSet(getString(R.string.p_showed_lists_help)) &&
                 !Preferences.getBoolean(R.string.p_showed_lists_help, false)) {
-            HelpInfoPopover.showPopover(TaskListActivity.this, findViewById(R.id.back), R.string.help_popover_lists, null);
+            HelpInfoPopover.showPopover(getActivity(), getView().findViewById(R.id.back), R.string.help_popover_lists, null);
             Preferences.setBoolean(R.string.p_showed_lists_help, true);
         }
 
@@ -939,20 +934,6 @@
             imm.hideSoftInputFromWindow(quickAddBox.getWindowToken(), 0);
             getListView().postDelayed(new Runnable() {
                 public void run() {
-<<<<<<< HEAD
-                    final View view = getListView().getChildAt(getListView().getChildCount() - 1);
-                    if (view != null) {
-                        OnDismissListener onDismiss = new OnDismissListener() {
-                            @Override
-                            public void onDismiss() {
-                                if (!Preferences.getBoolean(R.string.p_showed_lists_help, false)) {
-                                    Preferences.setBoolean(R.string.p_showed_lists_help, true);
-                                    HelpInfoPopover.showPopover(getActivity(), getView().findViewById(R.id.back), R.string.help_popover_lists, null);
-                                }
-                            }
-                        };
-                        HelpInfoPopover.showPopover(getActivity(), view, R.string.help_popover_tap_task, onDismiss);
-=======
                     if (taskAdapter.getCount() > 0) {
                         final View view = getListView().getChildAt(getListView().getChildCount() - 1);
                         if (view != null) {
@@ -963,13 +944,12 @@
                                         Preferences.setBoolean(R.string.p_showed_lists_help, false);
                                     } else if (!Preferences.getBoolean(R.string.p_showed_lists_help, false)) {
                                         Preferences.setBoolean(R.string.p_showed_lists_help, true);
-                                        HelpInfoPopover.showPopover(TaskListActivity.this, findViewById(R.id.back), R.string.help_popover_lists, null);
+                                        HelpInfoPopover.showPopover(getActivity(), getView().findViewById(R.id.back), R.string.help_popover_lists, null);
                                     }
                                 }
                             };
-                            HelpInfoPopover.showPopover(TaskListActivity.this, view, R.string.help_popover_tap_task, onDismiss);
+                            HelpInfoPopover.showPopover(getActivity(), view, R.string.help_popover_tap_task, onDismiss);
                         }
->>>>>>> c96bbac2
                     }
                 }
             }, 1000L);
