package com.todoroo.astrid.activity;

import java.util.List;
import java.util.Timer;
import java.util.TimerTask;
import java.util.concurrent.atomic.AtomicReference;

import android.app.Activity;
import android.app.AlertDialog;
import android.app.SearchManager;
import android.content.BroadcastReceiver;
import android.content.Context;
import android.content.DialogInterface;
import android.content.Intent;
import android.content.IntentFilter;
import android.content.SharedPreferences;
import android.content.SharedPreferences.Editor;
import android.content.pm.PackageManager;
import android.content.pm.ResolveInfo;
import android.database.Cursor;
import android.os.Bundle;
import android.support.v4.app.ActionBar;
import android.support.v4.app.Fragment;
import android.support.v4.app.ListFragment;
import android.support.v4.app.SupportActivity;
import android.support.v4.view.Menu;
import android.support.v4.view.MenuItem;
import android.text.TextUtils;
import android.util.Log;
import android.view.ContextMenu;
import android.view.ContextMenu.ContextMenuInfo;
import android.view.KeyEvent;
import android.view.LayoutInflater;
import android.view.MenuInflater;
import android.view.MotionEvent;
import android.view.View;
import android.view.View.OnClickListener;
import android.view.View.OnKeyListener;
import android.view.View.OnTouchListener;
import android.view.ViewGroup;
import android.widget.AbsListView;
import android.widget.AbsListView.OnScrollListener;
import android.widget.AdapterView.AdapterContextMenuInfo;
import android.widget.ListView;
import android.widget.TextView;

import com.crittercism.NewFeedbackSpringboardActivity;
import com.timsu.astrid.R;
import com.todoroo.andlib.data.Property;
import com.todoroo.andlib.data.TodorooCursor;
import com.todoroo.andlib.service.Autowired;
import com.todoroo.andlib.service.ContextManager;
import com.todoroo.andlib.service.DependencyInjectionService;
import com.todoroo.andlib.service.ExceptionService;
import com.todoroo.andlib.sql.Functions;
import com.todoroo.andlib.sql.QueryTemplate;
import com.todoroo.andlib.utility.AndroidUtilities;
import com.todoroo.andlib.utility.Preferences;
import com.todoroo.astrid.actfm.ActFmLoginActivity;
import com.todoroo.astrid.actfm.TagUpdatesActivity;
import com.todoroo.astrid.actfm.TagViewFragment;
import com.todoroo.astrid.actfm.sync.ActFmPreferenceService;
import com.todoroo.astrid.activity.SortSelectionActivity.OnSortSelectedListener;
import com.todoroo.astrid.adapter.TaskAdapter;
import com.todoroo.astrid.adapter.TaskAdapter.OnCompletedTaskListener;
import com.todoroo.astrid.adapter.TaskAdapter.ViewHolder;
import com.todoroo.astrid.api.AstridApiConstants;
import com.todoroo.astrid.api.Filter;
import com.todoroo.astrid.api.FilterWithCustomIntent;
import com.todoroo.astrid.api.TaskContextActionExposer;
import com.todoroo.astrid.api.TaskDecoration;
import com.todoroo.astrid.core.CoreFilterExposer;
import com.todoroo.astrid.core.CustomFilterActivity;
import com.todoroo.astrid.core.SortHelper;
import com.todoroo.astrid.dao.Database;
import com.todoroo.astrid.dao.TaskDao.TaskCriteria;
import com.todoroo.astrid.data.TagData;
import com.todoroo.astrid.data.Task;
import com.todoroo.astrid.helper.SyncActionHelper;
import com.todoroo.astrid.helper.TaskListContextMenuExtensionLoader;
import com.todoroo.astrid.helper.TaskListContextMenuExtensionLoader.ContextMenuItem;
import com.todoroo.astrid.reminders.ReminderDebugContextActions;
import com.todoroo.astrid.service.AddOnService;
import com.todoroo.astrid.service.AstridDependencyInjector;
import com.todoroo.astrid.service.MetadataService;
import com.todoroo.astrid.service.StatisticsConstants;
import com.todoroo.astrid.service.StatisticsService;
import com.todoroo.astrid.service.TagDataService;
import com.todoroo.astrid.service.TaskService;
import com.todoroo.astrid.service.UpgradeService;
import com.todoroo.astrid.subtasks.SubtasksListFragment;
import com.todoroo.astrid.sync.SyncProviderPreferences;
import com.todoroo.astrid.ui.QuickAddBar;
import com.todoroo.astrid.utility.AstridPreferences;
import com.todoroo.astrid.utility.Constants;
import com.todoroo.astrid.utility.Flags;
import com.todoroo.astrid.welcome.HelpInfoPopover;
import com.todoroo.astrid.welcome.tutorial.WelcomeWalkthrough;
import com.todoroo.astrid.widget.TasksWidget;

/**
 * Primary activity for the Bente application. Shows a list of upcoming tasks
 * and a user's coaches.
 *
 * @author Tim Su <tim@todoroo.com>
 *
 */
public class TaskListFragment extends ListFragment implements OnScrollListener,
        OnSortSelectedListener {

    public static final String TAG_TASKLIST_FRAGMENT = "tasklist_fragment"; //$NON-NLS-1$

    // --- activities

    private static final long BACKGROUND_REFRESH_INTERVAL = 120000L;
    public static final int ACTIVITY_EDIT_TASK = 0;
    public static final int ACTIVITY_SETTINGS = 1;
    public static final int ACTIVITY_SORT = 2;
    public static final int ACTIVITY_ADDONS = 3;
    public static final int ACTIVITY_MENU_EXTERNAL = 4;
    public static final int ACTIVITY_REQUEST_NEW_FILTER = 5;

    // --- menu codes

    protected static final int MENU_ADDONS_ID = R.string.TLA_menu_addons;
    protected static final int MENU_SETTINGS_ID = R.string.TLA_menu_settings;
    protected static final int MENU_SORT_ID = R.string.TLA_menu_sort;
    protected static final int MENU_SYNC_ID = R.string.TLA_menu_sync;
    protected static final int MENU_SUPPORT_ID = R.string.TLA_menu_support;
    protected static final int MENU_NEW_FILTER_ID = R.string.FLA_new_filter;
    protected static final int MENU_ADDON_INTENT_ID = Menu.FIRST + 199;

    protected static final int CONTEXT_MENU_EDIT_TASK_ID = R.string.TAd_contextEditTask;
    protected static final int CONTEXT_MENU_COPY_TASK_ID = R.string.TAd_contextCopyTask;
    protected static final int CONTEXT_MENU_DELETE_TASK_ID = R.string.TAd_contextDeleteTask;
    protected static final int CONTEXT_MENU_UNDELETE_TASK_ID = R.string.TAd_contextUndeleteTask;
    protected static final int CONTEXT_MENU_PURGE_TASK_ID = R.string.TAd_contextPurgeTask;
    protected static final int CONTEXT_MENU_BROADCAST_INTENT_ID = Menu.FIRST + 25;
    protected static final int CONTEXT_MENU_PLUGIN_ID_FIRST = Menu.FIRST + 26;

    // --- constants

    /** token for passing a {@link Filter} object through extras */
    public static final String TOKEN_FILTER = "filter"; //$NON-NLS-1$

    private static final String TOKEN_EXTRAS = "extras"; //$NON-NLS-1$

    // --- instance variables

    @Autowired
    protected ExceptionService exceptionService;

    @Autowired
    protected TaskService taskService;

    @Autowired MetadataService metadataService;

    @Autowired Database database;

    @Autowired AddOnService addOnService;

    @Autowired UpgradeService upgradeService;

    @Autowired TagDataService tagDataService;

    @Autowired ActFmPreferenceService actFmPreferenceService;

    private final TaskContextActionExposer[] contextItemExposers = new TaskContextActionExposer[] {
            new ReminderDebugContextActions.MakeNotification(),
            new ReminderDebugContextActions.WhenReminder(),
    };

    protected TaskAdapter taskAdapter = null;
    protected DetailReceiver detailReceiver = new DetailReceiver();
    protected RefreshReceiver refreshReceiver = new RefreshReceiver();
    protected final AtomicReference<String> sqlQueryTemplate = new AtomicReference<String>();
    protected SyncActionHelper syncActionHelper;
    protected Filter filter;
    protected int sortFlags;
    protected int sortSort;
    protected QuickAddBar quickAddBar;

    private Timer backgroundTimer;
    protected Bundle extras;
    private boolean isInbox;

    private final TaskListContextMenuExtensionLoader contextMenuExtensionLoader = new TaskListContextMenuExtensionLoader();

    // --- fragment handling variables
    protected OnTaskListItemClickedListener mListener;
    private boolean mDualFragments = false;

    /*
     * ======================================================================
     * ======================================================= initialization
     * ======================================================================
     */

    static {
        AstridDependencyInjector.initialize();
    }

    @SuppressWarnings("nls")
    public static TaskListFragment instantiateWithFilterAndExtras(Filter filter, Bundle extras, Class<?> customComponent) {
        Class<?> component = customComponent;
        if (filter instanceof FilterWithCustomIntent) {
            try {
                component = Class.forName(((FilterWithCustomIntent) filter).customTaskList.getClassName());
            } catch (Exception e) {
                // Invalid
            }
        }
        TaskListFragment newFragment;
        try {
            newFragment = (TaskListFragment) component.newInstance();
        } catch (java.lang.InstantiationException e) {
            Log.e("tla-instantiate", "tla-instantiate", e);
            newFragment = new TaskListFragment();
        } catch (IllegalAccessException e) {
            Log.e("tla-instantiate", "tla-instantiate", e);
            newFragment = new TaskListFragment();
        }
        Bundle args = new Bundle();
        args.putBundle(TOKEN_EXTRAS, extras);
        newFragment.setArguments(args);
        return newFragment;
    }

    /**
     * Container Activity must implement this interface and we ensure that it
     * does during the onAttach() callback
     */
    public interface OnTaskListItemClickedListener {
        public void onTaskListItemClicked(long taskId);
    }

    @Override
    public void onAttach(SupportActivity activity) {
        super.onAttach(activity);
        // Check that the container activity has implemented the callback
        // interface
        try {
            mListener = (OnTaskListItemClickedListener) activity;
        } catch (ClassCastException e) {
            throw new ClassCastException(activity.toString()
                    + " must implement OnTaskListItemClickedListener"); //$NON-NLS-1$
        }
    }

    /**
     * @return view to attach to the body of the task list. must contain two
     *         elements, a view with id android:id/empty and a list view with id
     *         android:id/list. It should NOT be attached to root
     */
    protected View getListBody(ViewGroup root) {
        return getActivity().getLayoutInflater().inflate(
                R.layout.task_list_body_standard, root, false);
    }

    /** Called when loading up the activity */
    @Override
    public void onCreate(Bundle savedInstanceState) {
        DependencyInjectionService.getInstance().inject(this);
        super.onCreate(savedInstanceState);
        extras = getArguments() != null ? getArguments().getBundle(TOKEN_EXTRAS) : null;
    }

    /*
     * (non-Javadoc)
     *
     * @see
     * android.support.v4.app.Fragment#onCreateView(android.view.LayoutInflater,
     * android.view.ViewGroup, android.os.Bundle)
     */
    @Override
    public View onCreateView(LayoutInflater inflater, ViewGroup container,
            Bundle savedInstanceState) {
        ViewGroup parent = (ViewGroup) getActivity().getLayoutInflater().inflate(
                R.layout.task_list_activity, container, false);
        parent.addView(getListBody(parent), 0);

        return parent;
    }

    @Override
    public void onActivityCreated(Bundle savedInstanceState) {
        super.onActivityCreated(savedInstanceState);
        // We have a menu item to show in action bar.
        setHasOptionsMenu(true);

        setUpUiComponents();
        onNewIntent(getActivity().getIntent());

        Fragment filterlistFrame = getFragmentManager().findFragmentByTag(
                FilterListFragment.TAG_FILTERLIST_FRAGMENT);
        mDualFragments = (filterlistFrame != null)
                && filterlistFrame.isInLayout();

        if (mDualFragments) {
            // In dual-pane mode, the list view highlights the selected item.
            getListView().setChoiceMode(ListView.CHOICE_MODE_SINGLE);
            getListView().setItemsCanFocus(false);
        }

        if (Preferences.getInt(AstridPreferences.P_UPGRADE_FROM, -1) > -1)
            upgradeService.showChangeLog(getActivity(),
                    Preferences.getInt(AstridPreferences.P_UPGRADE_FROM, -1));

        getActivity().runOnUiThread(new Runnable() {
            public void run() {
                Thread.currentThread().setPriority(Thread.MAX_PRIORITY);
            }
        });
    }

    /**
     * @return the current tag you are viewing, or null if you're not viewing a tag
     */
    public TagData getActiveTagData() {
        return null;
    }

    protected void onNewIntent(Intent intent) {
        String intentAction = intent.getAction();
        if (Intent.ACTION_SEARCH.equals(intentAction)) {
            String query = intent.getStringExtra(SearchManager.QUERY).trim();
            Filter searchFilter = new Filter(null, getString(
                    R.string.FLA_search_filter, query),
                    new QueryTemplate().where(Functions.upper(Task.TITLE).like(
                            "%" + //$NON-NLS-1$
                                    query.toUpperCase() + "%")), //$NON-NLS-1$
                    null);
            Intent searchIntent = new Intent(getActivity(), TaskListActivity.class);
            searchIntent.putExtra(TaskListFragment.TOKEN_FILTER, searchFilter);
            startActivity(searchIntent);
            getActivity().finish();
            return;
        } else if (extras != null && extras.containsKey(TOKEN_FILTER)) {
            filter = extras.getParcelable(TOKEN_FILTER);
            extras.remove(TOKEN_FILTER); // Otherwise writing this filter to parcel gives infinite recursion
        } else {
            filter = CoreFilterExposer.buildInboxFilter(getResources());
        }
        isInbox = CoreFilterExposer.isInbox(filter);

        setUpTaskList();
        ((AstridActivity) getActivity()).setupActivityFragment(getActiveTagData());

        contextMenuExtensionLoader.loadInNewThread(getActivity());
    }

    protected void addSyncRefreshMenuItem(Menu menu) {
        MenuItem item = menu.add(Menu.NONE, MENU_SYNC_ID, Menu.NONE,
                R.string.TLA_menu_sync);
        item.setIcon(R.drawable.ic_menu_refresh);
        if (((AstridActivity) getActivity()).getFragmentLayout() != AstridActivity.LAYOUT_SINGLE)
            item.setShowAsAction(MenuItem.SHOW_AS_ACTION_IF_ROOM);
    }

    /**
     * Create options menu (displayed when user presses menu key)
     *
     * @return true if menu should be displayed
     */
    @Override
    public void onCreateOptionsMenu(Menu menu, MenuInflater inflater) {
        if (getActivity() == null)
            return;

        MenuItem item;

        // --- sort
        if (allowResorting()) {
            item = menu.add(Menu.NONE, MENU_SORT_ID, Menu.NONE,
                    R.string.TLA_menu_sort);
            item.setIcon(android.R.drawable.ic_menu_sort_by_size);
            if (((AstridActivity) getActivity()).getFragmentLayout() != AstridActivity.LAYOUT_SINGLE)
                item.setShowAsAction(MenuItem.SHOW_AS_ACTION_IF_ROOM);
        }

        // --- sync
        addSyncRefreshMenuItem(menu);

        // --- new filter
        item = menu.add(Menu.NONE, MENU_NEW_FILTER_ID, Menu.NONE,
                R.string.FLA_new_filter);
        item.setIcon(android.R.drawable.ic_menu_add);
        if (((AstridActivity) getActivity()).getFragmentLayout() != AstridActivity.LAYOUT_SINGLE)
            item.setShowAsAction(MenuItem.SHOW_AS_ACTION_IF_ROOM);

        // --- addons
        if (!Constants.MARKET_DISABLED) {
            item = menu.add(Menu.NONE, MENU_ADDONS_ID, Menu.NONE,
                    R.string.TLA_menu_addons);
            item.setIcon(android.R.drawable.ic_menu_set_as);
        }

        // --- support
        item = menu.add(Menu.NONE, MENU_SUPPORT_ID, Menu.NONE,
                R.string.TLA_menu_support);
        item.setIcon(android.R.drawable.ic_menu_help);

        // --- settings
        item = menu.add(Menu.NONE, MENU_SETTINGS_ID, Menu.NONE,
                R.string.TLA_menu_settings);
        item.setIcon(android.R.drawable.ic_menu_preferences);

        // ask about plug-ins
        Intent queryIntent = new Intent(
                AstridApiConstants.ACTION_TASK_LIST_MENU);

        PackageManager pm = getActivity().getPackageManager();
        List<ResolveInfo> resolveInfoList = pm.queryIntentActivities(
                queryIntent, 0);
        int length = resolveInfoList.size();
        for (int i = 0; i < length; i++) {
            ResolveInfo resolveInfo = resolveInfoList.get(i);

            item = menu.add(Menu.NONE, MENU_ADDON_INTENT_ID, Menu.NONE,
                    resolveInfo.loadLabel(pm));
            item.setIcon(resolveInfo.loadIcon(pm));
            Intent intent = new Intent(AstridApiConstants.ACTION_TASK_LIST_MENU);
            intent.setClassName(resolveInfo.activityInfo.packageName,
                    resolveInfo.activityInfo.name);
            item.setIntent(intent);
        }
    }

    protected boolean allowResorting() {
        return true;
    }

    protected void setUpUiComponents() {
        // set listener for quick-changing task priority
        getListView().setOnKeyListener(new OnKeyListener() {
            @Override
            public boolean onKey(View view, int keyCode, KeyEvent event) {
                if (event.getAction() != KeyEvent.ACTION_UP || view == null)
                    return false;

                boolean filterOn = getListView().isTextFilterEnabled();
                View selected = getListView().getSelectedView();

                // hot-key to set task priority - 1-4 or ALT + Q-R
                if (!filterOn && event.getUnicodeChar() >= '1'
                        && event.getUnicodeChar() <= '4' && selected != null) {
                    int importance = event.getNumber() - '1';
                    Task task = ((ViewHolder) selected.getTag()).task;
                    task.setValue(Task.IMPORTANCE, importance);
                    taskService.save(task);
                    taskAdapter.setFieldContentsAndVisibility(selected);
                }
                // filter
                else if (!filterOn && event.getUnicodeChar() != 0) {
                    getListView().setTextFilterEnabled(true);
                    getListView().setFilterText(
                            Character.toString((char) event.getUnicodeChar()));
                }
                // turn off filter if nothing is selected
                else if (filterOn
                        && TextUtils.isEmpty(getListView().getTextFilter())) {
                    getListView().setTextFilterEnabled(false);
                }

                return false;
            }
        });

        quickAddBar = (QuickAddBar) getView().findViewById(R.id.taskListFooter);
        quickAddBar.initialize(getActivity(), this, mListener);

        getListView().setOnTouchListener(new OnTouchListener() {
            @Override
            public boolean onTouch(View v, MotionEvent event) {
                quickAddBar.clearFocus();
                return false;
            }
        });

        // set listener for astrid icon
        ((TextView) getView().findViewById(android.R.id.empty)).setOnClickListener(new OnClickListener() {
            @Override
            public void onClick(View v) {
                quickAddBar.performButtonClick();
            }
        });

        SharedPreferences publicPrefs = AstridPreferences.getPublicPrefs(getActivity());
        sortFlags = publicPrefs.getInt(SortHelper.PREF_SORT_FLAGS, 0);
        sortSort = publicPrefs.getInt(SortHelper.PREF_SORT_SORT, 0);
        sortFlags = SortHelper.setManualSort(sortFlags, isDraggable());

        getView().findViewById(R.id.progressBar).setVisibility(View.GONE);
    }

    // Subclasses can override these to customize extras in quickadd intent
    protected Intent getOnClickQuickAddIntent(Task t) {
        Intent intent = new Intent(getActivity(), TaskEditActivity.class);
        intent.putExtra(TaskEditFragment.TOKEN_ID, t.getId());
        intent.putExtra(TOKEN_FILTER, filter);
        return intent;
    }

    public void transitionForTaskEdit() {
        AndroidUtilities.callOverridePendingTransition(getActivity(),
                R.anim.slide_left_in, R.anim.slide_left_out);
    }

    private void setUpBackgroundJobs() {
        backgroundTimer = new Timer();

        // start a thread to refresh periodically
        backgroundTimer.scheduleAtFixedRate(new TimerTask() {
            @Override
            public void run() {
                // refresh if conditions match
                Flags.checkAndClear(Flags.REFRESH);
                getActivity().runOnUiThread(new Runnable() {
                    @Override
                    public void run() {
                        try {
                            loadTaskListContent(true);
                        } catch (IllegalStateException e) {
                            // view may have been destroyed
                        }
                    }
                });
            }
        }, BACKGROUND_REFRESH_INTERVAL, BACKGROUND_REFRESH_INTERVAL);
    }

    /*
     * ======================================================================
     * ============================================================ lifecycle
     * ======================================================================
     */

    @Override
    public void onStart() {
        super.onStart();
    }

    @Override
    public void onStop() {
        StatisticsService.sessionStop(getActivity());
        super.onStop();
    }

    @Override
    public void onResume() {
        super.onResume();

        StatisticsService.sessionStart(getActivity());

        getActivity().registerReceiver(detailReceiver,
                new IntentFilter(AstridApiConstants.BROADCAST_SEND_DETAILS));
        getActivity().registerReceiver(detailReceiver,
                new IntentFilter(AstridApiConstants.BROADCAST_SEND_DECORATIONS));
        getActivity().registerReceiver(refreshReceiver,
                new IntentFilter(AstridApiConstants.BROADCAST_EVENT_REFRESH));
        syncActionHelper.register();

        setUpBackgroundJobs();

        if (!Preferences.getBoolean(
                WelcomeWalkthrough.KEY_SHOWED_WELCOME_LOGIN, false)) {
            Preferences.setBoolean(WelcomeWalkthrough.KEY_SHOWED_WELCOME_LOGIN,
                    true);
            Intent showWelcomeLogin = new Intent(getActivity(),
                    WelcomeWalkthrough.class);
            showWelcomeLogin.putExtra(ActFmLoginActivity.SHOW_TOAST, false);
            startActivity(showWelcomeLogin);
            return;
        }

        if (!Preferences.getBoolean(R.string.p_showed_add_task_help, false)) {
            showTaskCreateHelpPopover();
        } else if (!Preferences.getBoolean(R.string.p_showed_tap_task_help, false)) {
            showTaskEditHelpPopover();
        } else if (!Preferences.getBoolean(R.string.p_showed_lists_help, false)) {
            showListsHelp();
        }

        initiateAutomaticSync();
    }

    protected void initiateAutomaticSync() {
        syncActionHelper.initiateAutomaticSync(filter);
    }

    @Override
    public void onPause() {
        super.onPause();
        StatisticsService.sessionPause();
        try {
            getActivity().unregisterReceiver(detailReceiver);
            getActivity().unregisterReceiver(refreshReceiver);
            syncActionHelper.unregister();
        } catch (IllegalArgumentException e) {
            // might not have fully initialized
        }
        backgroundTimer.cancel();
    }

    /**
     * Receiver which receives refresh intents
     *
     * @author Tim Su <tim@todoroo.com>
     *
     */
    protected class RefreshReceiver extends BroadcastReceiver {
        @Override
        public void onReceive(Context context, Intent intent) {
            if (intent == null
                    || !AstridApiConstants.BROADCAST_EVENT_REFRESH.equals(intent.getAction()))
                return;

            Activity activity = getActivity();
            if (activity != null) {
                activity.runOnUiThread(new Runnable() {
                    @Override
                    public void run() {
                        refresh();
                    }
                });
            }
        }
    }

    /**
     * Called by the RefreshReceiver when the task list receives a refresh
     * broadcast. Subclasses should override this.
     */
    protected void refresh() {
        taskAdapter.flushCaches();
        loadTaskListContent(true);
        taskService.cleanup();
    }

    /**
     * Receiver which receives detail or decoration intents
     *
     * @author Tim Su <tim@todoroo.com>
     *
     */
    protected class DetailReceiver extends BroadcastReceiver {
        @Override
        public void onReceive(Context context, Intent intent) {
            try {
                Bundle receivedExtras = intent.getExtras();
                long taskId = receivedExtras.getLong(AstridApiConstants.EXTRAS_TASK_ID);
                String addOn = receivedExtras.getString(AstridApiConstants.EXTRAS_ADDON);

                if (AstridApiConstants.BROADCAST_SEND_DECORATIONS.equals(intent.getAction())) {
                    TaskDecoration deco = receivedExtras.getParcelable(AstridApiConstants.EXTRAS_RESPONSE);
                    taskAdapter.decorationManager.addNew(taskId, addOn, deco,
                            null);
                } else if (AstridApiConstants.BROADCAST_SEND_DETAILS.equals(intent.getAction())) {
                    String detail = receivedExtras.getString(AstridApiConstants.EXTRAS_RESPONSE);
                    taskAdapter.addDetails(taskId, detail);
                }
            } catch (Exception e) {
                exceptionService.reportError("receive-detail-" + //$NON-NLS-1$
                        intent.getStringExtra(AstridApiConstants.EXTRAS_ADDON),
                        e);
            }
        }
    }

    public void onWindowFocusChanged(boolean hasFocus) {
        if (hasFocus && Flags.checkAndClear(Flags.REFRESH)) {
            taskAdapter.flushCaches();
            loadTaskListContent(true);
        }
    }

    @Override
    public void onActivityResult(int requestCode, int resultCode, Intent data) {
        if(quickAddBar.onActivityResult(requestCode, resultCode, data))
            return;

<<<<<<< HEAD
        if (requestCode == ACTIVITY_SETTINGS
                && resultCode == EditPreferences.RESULT_CODE_THEME_CHANGED) {
            getActivity().finish();
            getActivity().startActivity(getActivity().getIntent());
=======
        if (requestCode == ACTIVITY_SETTINGS) {
            if (resultCode == EditPreferences.RESULT_CODE_THEME_CHANGED) {
                getActivity().finish();
                if (overrideFinishAnim) {
                    AndroidUtilities.callOverridePendingTransition(getActivity(),
                            R.anim.slide_right_in, R.anim.slide_right_out);
                }
                getActivity().startActivity(getActivity().getIntent());
            } else if (resultCode == SyncProviderPreferences.RESULT_CODE_SYNCHRONIZE) {
                Preferences.setLong(SyncActionHelper.PREF_LAST_AUTO_SYNC, 0); // Forces autosync to occur after login
            }
>>>>>>> c082d1e6
        }

        super.onActivityResult(requestCode, resultCode, data);

        if (!Preferences.getBoolean(R.string.p_showed_add_task_help, false)) {
            if(!AstridPreferences.canShowPopover())
                return;
            quickAddBar.getQuickAddBox().postDelayed(new Runnable() {
                @Override
                public void run() {
                    Activity activity = getActivity();
                    if (activity != null) {
                        HelpInfoPopover.showPopover(getActivity(), quickAddBar.getQuickAddBox(),
                                R.string.help_popover_add_task, null);
                        Preferences.setBoolean(R.string.p_showed_add_task_help, true);
                    }
                }
            }, 1000);
        }
    }

    public void onScroll(AbsListView view, int firstVisibleItem,
            int visibleItemCount, int totalItemCount) {
        // do nothing
    }

    /**
     * Detect when user is flinging the task, disable task adapter loading when
     * this occurs to save resources and time.
     */
    public void onScrollStateChanged(AbsListView view, int scrollState) {
        switch (scrollState) {
        case OnScrollListener.SCROLL_STATE_IDLE:
            if (taskAdapter.isFling)
                taskAdapter.notifyDataSetChanged();
            taskAdapter.isFling = false;
            break;
        case OnScrollListener.SCROLL_STATE_TOUCH_SCROLL:
            if (taskAdapter.isFling)
                taskAdapter.notifyDataSetChanged();
            taskAdapter.isFling = false;
            break;
        case OnScrollListener.SCROLL_STATE_FLING:
            taskAdapter.isFling = true;
            break;
        }
    }

    /*
     * ======================================================================
     * =================================================== managing list view
     * ======================================================================
     */

    /**
     * Load or re-load action items and update views
     *
     * @param requery
     */
    public void loadTaskListContent(boolean requery) {
        if (taskAdapter == null) {
            setUpTaskList();
            return;
        }

        int oldListItemSelected = getListView().getSelectedItemPosition();
        Cursor taskCursor = taskAdapter.getCursor();

        if (requery) {
            taskCursor.requery();
            taskAdapter.flushCaches();
            taskAdapter.notifyDataSetChanged();
        }

        if (oldListItemSelected != ListView.INVALID_POSITION
                && oldListItemSelected < taskCursor.getCount())
            getListView().setSelection(oldListItemSelected);

        // also load sync actions
        syncActionHelper.request();
    }

    protected TaskAdapter createTaskAdapter(TodorooCursor<Task> cursor) {
        return new TaskAdapter(this, R.layout.task_adapter_row,
                cursor, sqlQueryTemplate, false,
                new OnCompletedTaskListener() {
                    @Override
                    public void onCompletedTask(Task item, boolean newState) {
                        if (newState == true)
                            onTaskCompleted(item);
                    }
                });
    }

    /**
     * Fill in the Task List with current items
     *
     * @param withCustomId
     *            force task with given custom id to be part of list
     */
    protected void setUpTaskList() {
        if (filter == null)
            return;

        sqlQueryTemplate.set(SortHelper.adjustQueryForFlagsAndSort(
                filter.sqlQuery, sortFlags, sortSort));

        // perform query
        TodorooCursor<Task> currentCursor = taskService.fetchFiltered(
                sqlQueryTemplate.get(), null, taskProperties());

        // set up list adapters
        taskAdapter = createTaskAdapter(currentCursor);

        setListAdapter(taskAdapter);
        getListView().setOnScrollListener(this);
        registerForContextMenu(getListView());
        syncActionHelper = new SyncActionHelper(getActivity(), this);

        loadTaskListContent(true);
    }

    protected Property<?>[] taskProperties() {
        return TaskAdapter.PROPERTIES;
    }

    public Filter getFilter() {
        return filter;
    }

    /**
     * Select a custom task id in the list. If it doesn't exist, create a new
     * custom filter
     *
     * @param withCustomId
     */
    @SuppressWarnings("nls")
    public void selectCustomId(long withCustomId) {
        // if already in the list, select it
        TodorooCursor<Task> currentCursor = (TodorooCursor<Task>) taskAdapter.getCursor();
        for (int i = 0; i < currentCursor.getCount(); i++) {
            currentCursor.moveToPosition(i);
            if (currentCursor.get(Task.ID) == withCustomId) {
                getListView().setSelection(i);
                return;
            }
        }

        // create a custom cursor
        if (!sqlQueryTemplate.get().contains("WHERE"))
            sqlQueryTemplate.set(sqlQueryTemplate.get() + " WHERE "
                    + TaskCriteria.byId(withCustomId));
        else
            sqlQueryTemplate.set(sqlQueryTemplate.get().replace("WHERE ",
                    "WHERE " + TaskCriteria.byId(withCustomId) + " OR "));

        currentCursor = taskService.fetchFiltered(sqlQueryTemplate.get(), null,
                taskProperties());
        getListView().setFilterText("");

        taskAdapter.changeCursor(currentCursor);

        // update title
        filter.title = getString(R.string.TLA_custom);
        if (getActivity() instanceof TaskListActivity)
            ((TaskListActivity) getActivity()).setListsTitle(filter.title);

        // try selecting again
        for (int i = 0; i < currentCursor.getCount(); i++) {
            currentCursor.moveToPosition(i);
            if (currentCursor.get(Task.ID) == withCustomId) {
                getListView().setSelection(i);
                break;
            }
        }
    }

    private void showTaskCreateHelpPopover() {
        if(!AstridPreferences.canShowPopover())
            return;
        if (!Preferences.getBoolean(R.string.p_showed_add_task_help, false)) {
            Preferences.setBoolean(R.string.p_showed_add_task_help, true);
            HelpInfoPopover.showPopover(getActivity(), quickAddBar.getQuickAddBox(),
                            R.string.help_popover_add_task, null);
        }
    }

    public void showTaskEditHelpPopover() {
        if(!AstridPreferences.canShowPopover())
            return;
        if (!Preferences.getBoolean(R.string.p_showed_tap_task_help, false)) {
            quickAddBar.hideKeyboard();
            getListView().postDelayed(new Runnable() {
                public void run() {
                    try {
                        if (taskAdapter != null && taskAdapter.getCount() > 0) {
                            final View view = getListView().getChildAt(
                                    getListView().getChildCount() - 1);
                            if (view != null) {
                                Activity activity = getActivity();
                                if (activity != null) {
                                    HelpInfoPopover.showPopover(getActivity(), view,
                                            R.string.help_popover_tap_task, null);
                                    Preferences.setBoolean(R.string.p_showed_tap_task_help, true);
                                }
                            }
                        }
                    } catch (IllegalStateException e) {
                        // Whoops, view is gone. Try again later
                    }
                }
            }, 1000L);

        }
    }

    private void showListsHelp() {
        if(!AstridPreferences.canShowPopover())
            return;
        if (!Preferences.getBoolean(
                R.string.p_showed_lists_help, false)) {
            AstridActivity activity = (AstridActivity) getActivity();
            if (activity != null) {
                if (AndroidUtilities.isTabletSized(activity)) {
                    FilterListFragment flf = activity.getFilterListFragment();
                    if (flf != null)
                        flf.showAddListPopover();
                } else {
                    ActionBar ab = activity.getSupportActionBar();
                    View anchor = ab.getCustomView().findViewById(R.id.lists_nav);
                    HelpInfoPopover.showPopover(activity,
                            anchor, R.string.help_popover_switch_lists, null);
                }
                Preferences.setBoolean(
                        R.string.p_showed_lists_help,
                        true);
            }
        }
    }

    /*
     * ======================================================================
     * ============================================================== actions
     * ======================================================================
     */

    /**
     * A task was completed from the task adapter
     *
     * @param item
     *            task that was completed
     */
    protected void onTaskCompleted(Task item) {
        if (isInbox)
            StatisticsService.reportEvent(StatisticsConstants.TASK_COMPLETED_INBOX);
        else
            StatisticsService.reportEvent(StatisticsConstants.TASK_COMPLETED_FILTER);
    }

    /**
     * Comments button in action bar was clicked
     */
    protected void handleCommentsButtonClicked() {
        Intent intent = new Intent(getActivity(), TagUpdatesActivity.class);
        intent.putExtra(TagViewFragment.EXTRA_TAG_DATA, getActiveTagData());
        startActivity(intent);
        AndroidUtilities.callOverridePendingTransition(getActivity(), R.anim.slide_left_in, R.anim.slide_left_out);
    }

    @Override
    public void onCreateContextMenu(ContextMenu menu, View v,
            ContextMenuInfo menuInfo) {
        AdapterContextMenuInfo adapterInfo = (AdapterContextMenuInfo) menuInfo;
        Task task = ((ViewHolder) adapterInfo.targetView.getTag()).task;
        if (task.getFlag(Task.FLAGS, Task.FLAG_IS_READONLY))
            return;

        int id = (int) task.getId();
        menu.setHeaderTitle(task.getValue(Task.TITLE));

        if (task.isDeleted()) {
            menu.add(id, CONTEXT_MENU_UNDELETE_TASK_ID, Menu.NONE,
                    R.string.TAd_contextUndeleteTask);

            menu.add(id, CONTEXT_MENU_PURGE_TASK_ID, Menu.NONE,
                    R.string.TAd_contextPurgeTask);
        } else {
            menu.add(id, CONTEXT_MENU_EDIT_TASK_ID, Menu.NONE,
                    R.string.TAd_contextEditTask);
            menu.add(id, CONTEXT_MENU_COPY_TASK_ID, Menu.NONE,
                    R.string.TAd_contextCopyTask);

            for (int i = 0; i < contextItemExposers.length; i++) {
                Object label = contextItemExposers[i].getLabel(task);
                if (label != null) {
                    if (label instanceof Integer)
                        menu.add(id, CONTEXT_MENU_PLUGIN_ID_FIRST + i,
                                Menu.NONE, (Integer) label);
                    else
                        menu.add(id, CONTEXT_MENU_PLUGIN_ID_FIRST + i,
                                Menu.NONE, (String) label);
                }
            }

            long taskId = task.getId();
            for (ContextMenuItem item : contextMenuExtensionLoader.getList()) {
                android.view.MenuItem menuItem = menu.add(id,
                        CONTEXT_MENU_BROADCAST_INTENT_ID, Menu.NONE, item.title);
                item.intent.putExtra(AstridApiConstants.EXTRAS_TASK_ID, taskId);
                menuItem.setIntent(item.intent);
            }

            menu.add(id, CONTEXT_MENU_DELETE_TASK_ID, Menu.NONE,
                    R.string.TAd_contextDeleteTask);

        }
    }

    public boolean isInbox() {
        return isInbox;
    }

    /** Show a dialog box and delete the task specified */
    private void deleteTask(final Task task) {
        new AlertDialog.Builder(getActivity()).setTitle(
                R.string.DLG_confirm_title).setMessage(
                R.string.DLG_delete_this_task_question).setIcon(
                android.R.drawable.ic_dialog_alert).setPositiveButton(
                android.R.string.ok, new DialogInterface.OnClickListener() {
                    public void onClick(DialogInterface dialog, int which) {
                        onTaskDelete(task);
                        taskService.delete(task);
                        loadTaskListContent(true);
                    }
                }).setNegativeButton(android.R.string.cancel, null).show();
    }

    protected void onTaskDelete(@SuppressWarnings("unused") Task task) {
        // hook
    }

    @Override
    public void onListItemClick(ListView l, View v, int position, long id) {
        super.onListItemClick(l, v, position, id);
        if (mDualFragments)
            setSelection(position);
    }

    @Override
    public boolean onContextItemSelected(MenuItem item) {
        return onOptionsItemSelected(item);
    }

    @Override
    public boolean onOptionsItemSelected(final MenuItem item) {
        Intent intent;
        long itemId;

        // handle my own menus
        switch (item.getItemId()) {
        case MENU_ADDONS_ID:
            StatisticsService.reportEvent(StatisticsConstants.TLA_MENU_ADDONS);
            intent = new Intent(getActivity(), AddOnActivity.class);
            startActivityForResult(intent, ACTIVITY_ADDONS);
            return true;
        case MENU_SETTINGS_ID:
            showSettings();
            return true;
        case MENU_SORT_ID:
            StatisticsService.reportEvent(StatisticsConstants.TLA_MENU_SORT);
            AlertDialog dialog = SortSelectionActivity.createDialog(
                    getActivity(), hasDraggableOption(), this, sortFlags, sortSort);
            dialog.show();
            return true;
        case MENU_SYNC_ID:
            StatisticsService.reportEvent(StatisticsConstants.TLA_MENU_SYNC);
            syncActionHelper.performSyncAction();
            return true;
        case MENU_SUPPORT_ID:
            showSupport();
            return true;
        case MENU_ADDON_INTENT_ID:
            intent = item.getIntent();
            AndroidUtilities.startExternalIntent(getActivity(), intent,
                    ACTIVITY_MENU_EXTERNAL);
            return true;
        case MENU_NEW_FILTER_ID:
            intent = new Intent(getActivity(), CustomFilterActivity.class);
            getActivity().startActivityForResult(intent, ACTIVITY_REQUEST_NEW_FILTER);
            return true;

        // --- context menu items

        case CONTEXT_MENU_BROADCAST_INTENT_ID: {
            intent = item.getIntent();
            getActivity().sendBroadcast(intent);
            return true;
        }
        case CONTEXT_MENU_EDIT_TASK_ID: {
            itemId = item.getGroupId();
            mListener.onTaskListItemClicked(itemId);
            return true;
        }
        case CONTEXT_MENU_COPY_TASK_ID: {
            itemId = item.getGroupId();
            duplicateTask(itemId);
            return true;
        }
        case CONTEXT_MENU_DELETE_TASK_ID: {
            itemId = item.getGroupId();
            Task task = new Task();
            task.setId(itemId);
            deleteTask(task);
            return true;
        }
        case CONTEXT_MENU_UNDELETE_TASK_ID: {
            itemId = item.getGroupId();
            Task task = new Task();
            task.setId(itemId);
            task.setValue(Task.DELETION_DATE, 0L);
            taskService.save(task);
            loadTaskListContent(true);
            return true;
        }
        case CONTEXT_MENU_PURGE_TASK_ID: {
            itemId = item.getGroupId();
            taskService.purge(itemId);
            loadTaskListContent(true);
            return true;
        }
        default: {
            if (item.getItemId() < CONTEXT_MENU_PLUGIN_ID_FIRST)
                return false;
            if (item.getItemId() - CONTEXT_MENU_PLUGIN_ID_FIRST >= contextItemExposers.length)
                return false;

            AdapterContextMenuInfo adapterInfo = (AdapterContextMenuInfo) item.getMenuInfo();
            Task task = ((ViewHolder) adapterInfo.targetView.getTag()).task;
            contextItemExposers[item.getItemId() - CONTEXT_MENU_PLUGIN_ID_FIRST].invoke(task);

            return true;
        }
        }
    }

    protected void duplicateTask(long itemId) {
        long cloneId = taskService.duplicateTask(itemId);

        Intent intent = new Intent(getActivity(), TaskEditActivity.class);
        intent.putExtra(TaskEditFragment.TOKEN_ID, cloneId);
        intent.putExtra(TOKEN_FILTER, filter);
        getActivity().startActivityForResult(intent, ACTIVITY_EDIT_TASK);
        transitionForTaskEdit();
    }

    public void showSupport() {
        StatisticsService.reportEvent(StatisticsConstants.TLA_MENU_HELP);
        Intent intent = new Intent(getActivity(), NewFeedbackSpringboardActivity.class);
        startActivity(intent);
    }

    public void showSettings() {
        StatisticsService.reportEvent(StatisticsConstants.TLA_MENU_SETTINGS);
        Intent intent = new Intent(getActivity(), EditPreferences.class);
        startActivityForResult(intent, ACTIVITY_SETTINGS);
    }

    public void onTaskListItemClicked(long taskId) {
        mListener.onTaskListItemClicked(taskId);
    }

    protected void toggleDragDrop(boolean newState) {
        if(newState)
            ((AstridActivity)getActivity()).setupTasklistFragmentWithFilterAndCustomTaskList(null,
                    extras, SubtasksListFragment.class);
        else
            ((AstridActivity)getActivity()).setupTasklistFragmentWithFilterAndCustomTaskList(null,
                    extras, TaskListFragment.class);
    }

    protected boolean isDraggable() {
        return false;
    }

    protected boolean hasDraggableOption() {
        return isInbox;
    }

    @Override
    public void onSortSelected(boolean always, int flags, int sort) {
        boolean manualSettingChanged = SortHelper.isManualSort(sortFlags) !=
            SortHelper.isManualSort(flags);

        sortFlags = flags;
        sortSort = sort;

        if (always) {
            SharedPreferences publicPrefs = AstridPreferences.getPublicPrefs(ContextManager.getContext());
            Editor editor = publicPrefs.edit();
            editor.putInt(SortHelper.PREF_SORT_FLAGS, flags);
            editor.putInt(SortHelper.PREF_SORT_SORT, sort);
            editor.commit();
            ContextManager.getContext().startService(
                    new Intent(ContextManager.getContext(),
                            TasksWidget.WidgetUpdateService.class));
        }

        try {
            if(manualSettingChanged)
                toggleDragDrop(SortHelper.isManualSort(sortFlags));
            else
                loadTaskListContent(true);
        } catch (IllegalStateException e) {
            // TODO: Fragment got detached somehow (rare)
        }
    }
}<|MERGE_RESOLUTION|>--- conflicted
+++ resolved
@@ -679,24 +679,13 @@
         if(quickAddBar.onActivityResult(requestCode, resultCode, data))
             return;
 
-<<<<<<< HEAD
-        if (requestCode == ACTIVITY_SETTINGS
-                && resultCode == EditPreferences.RESULT_CODE_THEME_CHANGED) {
-            getActivity().finish();
-            getActivity().startActivity(getActivity().getIntent());
-=======
         if (requestCode == ACTIVITY_SETTINGS) {
             if (resultCode == EditPreferences.RESULT_CODE_THEME_CHANGED) {
                 getActivity().finish();
-                if (overrideFinishAnim) {
-                    AndroidUtilities.callOverridePendingTransition(getActivity(),
-                            R.anim.slide_right_in, R.anim.slide_right_out);
-                }
                 getActivity().startActivity(getActivity().getIntent());
             } else if (resultCode == SyncProviderPreferences.RESULT_CODE_SYNCHRONIZE) {
                 Preferences.setLong(SyncActionHelper.PREF_LAST_AUTO_SYNC, 0); // Forces autosync to occur after login
             }
->>>>>>> c082d1e6
         }
 
         super.onActivityResult(requestCode, resultCode, data);
