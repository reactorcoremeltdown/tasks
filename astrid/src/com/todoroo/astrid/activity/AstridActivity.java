package com.todoroo.astrid.activity;

import android.app.PendingIntent.CanceledException;
import android.content.BroadcastReceiver;
import android.content.Context;
import android.content.Intent;
import android.content.SharedPreferences;
import android.content.res.Configuration;
import android.os.Bundle;
import android.support.v4.app.Fragment;
import android.support.v4.app.FragmentActivity;
import android.support.v4.app.FragmentManager;
import android.support.v4.app.FragmentTransaction;
import android.view.View;
import android.view.WindowManager.BadTokenException;

import com.timsu.astrid.R;
import com.todoroo.andlib.service.ContextManager;
import com.todoroo.andlib.utility.AndroidUtilities;
import com.todoroo.astrid.actfm.TagUpdatesFragment;
import com.todoroo.astrid.api.AstridApiConstants;
import com.todoroo.astrid.api.Filter;
import com.todoroo.astrid.api.FilterListItem;
import com.todoroo.astrid.api.FilterWithCustomIntent;
import com.todoroo.astrid.api.IntentFilter;
import com.todoroo.astrid.core.CoreFilterExposer;
import com.todoroo.astrid.core.PluginServices;
import com.todoroo.astrid.core.SearchFilter;
import com.todoroo.astrid.core.SortHelper;
import com.todoroo.astrid.data.TagData;
import com.todoroo.astrid.data.Task;
import com.todoroo.astrid.reminders.NotificationFragment;
import com.todoroo.astrid.reminders.Notifications;
import com.todoroo.astrid.reminders.ReminderDialog;
import com.todoroo.astrid.service.StartupService;
import com.todoroo.astrid.service.StatisticsConstants;
import com.todoroo.astrid.service.StatisticsService;
import com.todoroo.astrid.subtasks.SubtasksListFragment;
import com.todoroo.astrid.ui.DateChangedAlerts;
import com.todoroo.astrid.utility.AstridPreferences;

/**
 * This wrapper activity contains all the glue-code to handle the callbacks between the different
 * fragments that could be visible on the screen in landscape-mode.
 * So, it basically contains all the callback-code from the filterlist-fragment, the tasklist-fragments
 * and the taskedit-fragment (and possibly others that should be handled).
 * Using this AstridWrapperActivity helps to avoid duplicated code because its all gathered here for sub-wrapperactivities
 * to use.
 *
 * @author Arne
 *
 */
public class AstridActivity extends FragmentActivity
    implements FilterListFragment.OnFilterItemClickedListener,
    TaskListFragment.OnTaskListItemClickedListener,
    TaskEditFragment.OnTaskEditDetailsClickedListener {

    /**
     * Array of device names that we want to override the layout for
     */
    private static final String[] THREE_PANE_DEVICES = new String[] {
        "kindle", //$NON-NLS-1$
    };

    public static final int LAYOUT_SINGLE = 0;
    public static final int LAYOUT_DOUBLE = 1;
    public static final int LAYOUT_TRIPLE = 2;

    protected int fragmentLayout = LAYOUT_SINGLE;

    private final ReminderReceiver reminderReceiver = new ReminderReceiver();
    private final RepeatConfirmationReceiver repeatConfirmationReceiver = new RepeatConfirmationReceiver();

    public FilterListFragment getFilterListFragment() {
        FilterListFragment frag = (FilterListFragment) getSupportFragmentManager()
                .findFragmentByTag(FilterListFragment.TAG_FILTERLIST_FRAGMENT);

        return frag;
    }

    public TaskListFragment getTaskListFragment() {
        TaskListFragment frag = (TaskListFragment) getSupportFragmentManager()
                .findFragmentByTag(TaskListFragment.TAG_TASKLIST_FRAGMENT);

        return frag;
    }

    public TaskEditFragment getTaskEditFragment() {
        TaskEditFragment frag = (TaskEditFragment) getSupportFragmentManager()
                .findFragmentByTag(TaskEditFragment.TAG_TASKEDIT_FRAGMENT);

        return frag;
    }

    public TagUpdatesFragment getTagUpdatesFragment() {
        TagUpdatesFragment frag = (TagUpdatesFragment) getSupportFragmentManager()
                .findFragmentByTag(TagUpdatesFragment.TAG_UPDATES_FRAGMENT);

        return frag;
    }


    @Override
    protected void onCreate(Bundle savedInstanceState) {
        super.onCreate(savedInstanceState);
        ContextManager.setContext(this);
        new StartupService().onStartupApplication(this);
    }

    @Override
    protected void onNewIntent(Intent intent) {
        super.onNewIntent(intent);
        FilterListFragment frag = getFilterListFragment();
        if (frag != null) {
            frag.onNewIntent(intent);
        }
    }

    @Override
    protected void onResume() {
        super.onResume();

        android.content.IntentFilter reminderIntentFilter = new android.content.IntentFilter(
                Notifications.BROADCAST_IN_APP_NOTIFY);
        reminderIntentFilter.setPriority(1);
        registerReceiver(reminderReceiver, reminderIntentFilter);
        registerReceiver(repeatConfirmationReceiver,
                new android.content.IntentFilter(
                        AstridApiConstants.BROADCAST_EVENT_TASK_REPEATED));
    }

    @Override
    protected void onPause() {
        super.onPause();
        tryUnregisterReceiver(reminderReceiver);
        tryUnregisterReceiver(repeatConfirmationReceiver);
    }

    public void tryUnregisterReceiver(BroadcastReceiver receiver) {
        try {
            unregisterReceiver(receiver);
        } catch (IllegalArgumentException e) {
            // Receiver wasn't registered for some reason
        }
    }

    /**
     * Handles items being clicked from the filterlist-fragment. Return true if item is handled.
     */
    public boolean onFilterItemClicked(FilterListItem item) {
        if (this instanceof TaskListActivity && (item instanceof Filter) ) {
            ((TaskListActivity) this).setSelectedItem((Filter) item);
        }
        if (item instanceof SearchFilter) {
            onSearchRequested();
            StatisticsService.reportEvent(StatisticsConstants.FILTER_SEARCH);
            return false;
        } else {
            // If showing both fragments, directly update the tasklist-fragment
            Intent intent = getIntent();

            if(item instanceof Filter) {
                Filter filter = (Filter)item;
<<<<<<< HEAD
                Bundle extras = configureIntentAndExtrasWithFilter(intent, filter);
                setupTasklistFragmentWithFilter(filter, extras);
=======
                if(filter instanceof FilterWithCustomIntent) {
                    int lastSelectedList = intent.getIntExtra(FilterListFragment.TOKEN_LAST_SELECTED, 0);
                    intent = ((FilterWithCustomIntent)filter).getCustomIntent();
                    intent.putExtra(FilterListFragment.TOKEN_LAST_SELECTED, lastSelectedList);
                } else {
                    intent.putExtra(TaskListFragment.TOKEN_FILTER, filter);
                }

                setIntent(intent);

                if (fragmentLayout == LAYOUT_TRIPLE && getTaskEditFragment() != null) {
                    onBackPressed(); // remove the task edit fragment when switching between lists
                }

                setupTasklistFragmentWithFilter(filter);
>>>>>>> c082d1e6

                // no animation for dualpane-layout
                AndroidUtilities.callOverridePendingTransition(this, 0, 0);
                StatisticsService.reportEvent(StatisticsConstants.FILTER_LIST);
                return true;
            } else if(item instanceof IntentFilter) {
                try {
                    ((IntentFilter)item).intent.send();
                } catch (CanceledException e) {
                    // ignore
                }
            }
            return false;
        }
    }

    protected Bundle configureIntentAndExtrasWithFilter(Intent intent, Filter filter) {
        if(filter instanceof FilterWithCustomIntent) {
            int lastSelectedList = intent.getIntExtra(FilterListFragment.TOKEN_LAST_SELECTED, 0);
            intent = ((FilterWithCustomIntent)filter).getCustomIntent();
            intent.putExtra(FilterListFragment.TOKEN_LAST_SELECTED, lastSelectedList);
        } else {
            intent.putExtra(TaskListFragment.TOKEN_FILTER, filter);
        }

        setIntent(intent);

        Bundle extras = intent.getExtras();
        if (extras != null)
            extras = (Bundle) extras.clone();
        return extras;
    }

    public void setupActivityFragment(TagData tagData) {
        if (fragmentLayout == LAYOUT_SINGLE)
            return;

        if (fragmentLayout == LAYOUT_TRIPLE)
            findViewById(R.id.taskedit_fragment_container).setVisibility(View.VISIBLE);
        FragmentManager manager = getSupportFragmentManager();
        FragmentTransaction transaction = manager.beginTransaction();

        TagUpdatesFragment updates = new TagUpdatesFragment(tagData);
        transaction.replace(R.id.taskedit_fragment_container, updates, TagUpdatesFragment.TAG_UPDATES_FRAGMENT);
        transaction.commit();
    }

    public void setupTasklistFragmentWithFilter(Filter filter, Bundle extras) {
        Class<?> customTaskList = TaskListFragment.class;

        if(filter == null || CoreFilterExposer.isInbox(filter)) {
            SharedPreferences publicPrefs = AstridPreferences.getPublicPrefs(this);
            int sortFlags = publicPrefs.getInt(SortHelper.PREF_SORT_FLAGS, 0);
            if(SortHelper.isManualSort(sortFlags))
                customTaskList = SubtasksListFragment.class;
        }

        setupTasklistFragmentWithFilterAndCustomTaskList(filter, extras, customTaskList);
    }

    public void setupTasklistFragmentWithFilterAndCustomTaskList(Filter filter, Bundle extras, Class<?> customTaskList) {
        TaskListFragment newFragment = TaskListFragment.instantiateWithFilterAndExtras(filter, extras, customTaskList);

        try {
            FragmentManager manager = getSupportFragmentManager();
            FragmentTransaction transaction = manager.beginTransaction();
            transaction.replace(R.id.tasklist_fragment_container, newFragment,
                    TaskListFragment.TAG_TASKLIST_FRAGMENT);
            transaction.commit();
            runOnUiThread(new Runnable() {
                @Override
                public void run() {
                    getSupportFragmentManager().executePendingTransactions();
                }
            });
        } catch (Exception e) {
            // Don't worry about it
            e.printStackTrace();
        }
    }

    @Override
    public void onTaskListItemClicked(long taskId) {
        Intent intent = new Intent(this, TaskEditActivity.class);
        intent.putExtra(TaskEditFragment.TOKEN_ID, taskId);
        getIntent().putExtra(TaskEditFragment.TOKEN_ID, taskId); // Needs to be in activity intent so that TEA onResume doesn't create a blank activity
        if (getIntent().hasExtra(TaskListFragment.TOKEN_FILTER))
            intent.putExtra(TaskListFragment.TOKEN_FILTER, getIntent().getParcelableExtra(TaskListFragment.TOKEN_FILTER));

        if (fragmentLayout != LAYOUT_SINGLE) {
            TaskEditFragment editActivity = getTaskEditFragment();
            if (fragmentLayout == LAYOUT_TRIPLE)
                findViewById(R.id.taskedit_fragment_container).setVisibility(View.VISIBLE);

            if(editActivity == null) {
                editActivity = new TaskEditFragment();
                FragmentTransaction transaction = getSupportFragmentManager().beginTransaction();
                transaction.add(R.id.taskedit_fragment_container, editActivity, TaskEditFragment.TAG_TASKEDIT_FRAGMENT);
                transaction.addToBackStack(null);
                transaction.commit();
                runOnUiThread(new Runnable() {
                    @Override
                    public void run() {
                        // Force the transaction to occur so that we can be guaranteed of the fragment existing if we try to present it
                        getSupportFragmentManager().executePendingTransactions();
                    }
                });
            }

            editActivity.save(true);
            editActivity.repopulateFromScratch(intent);

        } else {
            startActivityForResult(intent, TaskListFragment.ACTIVITY_EDIT_TASK);
            AndroidUtilities.callOverridePendingTransition(this, R.anim.slide_left_in, R.anim.slide_left_out);
        }
    }

    @Override
    public void onBackPressed() {
        super.onBackPressed();
    }

    @Override
    public void onTaskEditDetailsClicked(int category, int position) {
        //

    }

    // --- fragment helpers

    protected void removeFragment(String tag) {
        FragmentManager fm = getSupportFragmentManager();
        Fragment fragment = fm.findFragmentByTag(tag);
        if(fragment != null) {
            FragmentTransaction ft = getSupportFragmentManager().beginTransaction();
            ft.remove(fragment);
            ft.commit();
        }
    }

    protected Fragment setupFragment(String tag, int container, Class<? extends Fragment> cls, boolean createImmediate) {
        final FragmentManager fm = getSupportFragmentManager();
        Fragment fragment = fm.findFragmentByTag(tag);
        if(fragment == null) {
            try {
                fragment = cls.newInstance();
            } catch (InstantiationException e) {
                return null;
            } catch (IllegalAccessException e) {
                return null;
            }

            FragmentTransaction ft = getSupportFragmentManager().beginTransaction();
            if (container == 0)
                ft.add(fragment, tag);
            else
                ft.replace(container, fragment, tag);
            ft.commit();
            if (createImmediate)
                runOnUiThread(new Runnable() {
                    @Override
                    public void run() {
                        fm.executePendingTransactions();
                    }
                });
        }
        return fragment;
    }

    /**
     * @return LAYOUT_SINGLE, LAYOUT_DOUBLE, or LAYOUT_TRIPLE
     */
    public int getFragmentLayout() {
        return fragmentLayout;
    }

    public static boolean shouldUseThreePane(Context context) {
        int size = context.getResources().getConfiguration().screenLayout
                & Configuration.SCREENLAYOUT_SIZE_MASK;
        if (size == Configuration.SCREENLAYOUT_SIZE_XLARGE) return true;
        String model = android.os.Build.MODEL.toLowerCase();
        for (String s : THREE_PANE_DEVICES) {
            if (model.contains(s)) return true;
        }
        return false;
    }

    private class ReminderReceiver extends BroadcastReceiver {
        @Override
        public void onReceive(Context context, final Intent intent) {
            // Process in app notification
            Intent customIntent = intent.getExtras().getParcelable(Notifications.EXTRAS_CUSTOM_INTENT);
            long taskId = customIntent.getLongExtra(NotificationFragment.TOKEN_ID, 0);
            if (taskId > 0) {
                String text = intent.getStringExtra(Notifications.EXTRAS_TEXT);
                try {
                    new ReminderDialog(AstridActivity.this, taskId, text).show();
                } catch (BadTokenException e) { // Activity not running when tried to show dialog--rebroadcast
                    new Thread() {
                        @Override
                        public void run() {
                            AndroidUtilities.sleepDeep(500L);
                            sendBroadcast(intent);
                        }
                    }.start();
                    return;
                }
            }

            // Remove broadcast
            abortBroadcast();
        }

    }

    private class RepeatConfirmationReceiver extends BroadcastReceiver {
        @Override
        public void onReceive(Context context, final Intent intent) {
            long taskId = intent.getLongExtra(
                    AstridApiConstants.EXTRAS_TASK_ID, 0);
            if (taskId > 0) {
                long oldDueDate = intent.getLongExtra(
                        AstridApiConstants.EXTRAS_OLD_DUE_DATE, 0);
                long newDueDate = intent.getLongExtra(
                        AstridApiConstants.EXTRAS_NEW_DUE_DATE, 0);
                Task task = PluginServices.getTaskService().fetchById(taskId,
                        DateChangedAlerts.REPEAT_RESCHEDULED_PROPERTIES);

                try {
                    DateChangedAlerts.showRepeatTaskRescheduledDialog(
                            AstridActivity.this, task, oldDueDate, newDueDate);
                } catch (BadTokenException e) { // Activity not running when tried to show dialog--rebroadcast
                    new Thread() {
                        @Override
                        public void run() {
                            sendBroadcast(intent);
                        }
                    }.start();
                }
            }
        }
    }

}<|MERGE_RESOLUTION|>--- conflicted
+++ resolved
@@ -161,26 +161,12 @@
 
             if(item instanceof Filter) {
                 Filter filter = (Filter)item;
-<<<<<<< HEAD
+
                 Bundle extras = configureIntentAndExtrasWithFilter(intent, filter);
-                setupTasklistFragmentWithFilter(filter, extras);
-=======
-                if(filter instanceof FilterWithCustomIntent) {
-                    int lastSelectedList = intent.getIntExtra(FilterListFragment.TOKEN_LAST_SELECTED, 0);
-                    intent = ((FilterWithCustomIntent)filter).getCustomIntent();
-                    intent.putExtra(FilterListFragment.TOKEN_LAST_SELECTED, lastSelectedList);
-                } else {
-                    intent.putExtra(TaskListFragment.TOKEN_FILTER, filter);
-                }
-
-                setIntent(intent);
-
                 if (fragmentLayout == LAYOUT_TRIPLE && getTaskEditFragment() != null) {
                     onBackPressed(); // remove the task edit fragment when switching between lists
                 }
-
-                setupTasklistFragmentWithFilter(filter);
->>>>>>> c082d1e6
+                setupTasklistFragmentWithFilter(filter, extras);
 
                 // no animation for dualpane-layout
                 AndroidUtilities.callOverridePendingTransition(this, 0, 0);
