package com.todoroo.astrid.activity;

import android.app.PendingIntent.CanceledException;
import android.content.BroadcastReceiver;
import android.content.Context;
import android.content.Intent;
import android.content.SharedPreferences;
import android.os.Bundle;
import android.support.v4.app.Fragment;
import android.support.v4.app.FragmentActivity;
import android.support.v4.app.FragmentManager;
import android.support.v4.app.FragmentTransaction;
import android.view.View;
import android.view.WindowManager.BadTokenException;

import com.timsu.astrid.R;
import com.todoroo.andlib.service.ContextManager;
import com.todoroo.andlib.utility.AndroidUtilities;
import com.todoroo.astrid.actfm.TagUpdatesFragment;
import com.todoroo.astrid.api.AstridApiConstants;
import com.todoroo.astrid.api.Filter;
import com.todoroo.astrid.api.FilterListItem;
import com.todoroo.astrid.api.FilterWithCustomIntent;
import com.todoroo.astrid.api.IntentFilter;
import com.todoroo.astrid.core.CoreFilterExposer;
import com.todoroo.astrid.core.PluginServices;
import com.todoroo.astrid.core.SearchFilter;
import com.todoroo.astrid.core.SortHelper;
import com.todoroo.astrid.data.TagData;
import com.todoroo.astrid.data.Task;
import com.todoroo.astrid.reminders.NotificationFragment;
import com.todoroo.astrid.reminders.Notifications;
import com.todoroo.astrid.reminders.ReminderDialog;
import com.todoroo.astrid.service.StartupService;
import com.todoroo.astrid.service.StatisticsConstants;
import com.todoroo.astrid.service.StatisticsService;
import com.todoroo.astrid.subtasks.SubtasksListFragment;
import com.todoroo.astrid.ui.DateChangedAlerts;
import com.todoroo.astrid.utility.AstridPreferences;

/**
 * This wrapper activity contains all the glue-code to handle the callbacks between the different
 * fragments that could be visible on the screen in landscape-mode.
 * So, it basically contains all the callback-code from the filterlist-fragment, the tasklist-fragments
 * and the taskedit-fragment (and possibly others that should be handled).
 * Using this AstridWrapperActivity helps to avoid duplicated code because its all gathered here for sub-wrapperactivities
 * to use.
 *
 * @author Arne
 *
 */
public class AstridActivity extends FragmentActivity
    implements FilterListFragment.OnFilterItemClickedListener,
    TaskListFragment.OnTaskListItemClickedListener,
    TaskEditFragment.OnTaskEditDetailsClickedListener {

    public static final int LAYOUT_SINGLE = 0;
    public static final int LAYOUT_DOUBLE = 1;
    public static final int LAYOUT_TRIPLE = 2;

    protected int fragmentLayout = LAYOUT_SINGLE;

    private final ReminderReceiver reminderReceiver = new ReminderReceiver();
    private final RepeatConfirmationReceiver repeatConfirmationReceiver = new RepeatConfirmationReceiver();

    public FilterListFragment getFilterListFragment() {
        FilterListFragment frag = (FilterListFragment) getSupportFragmentManager()
                .findFragmentByTag(FilterListFragment.TAG_FILTERLIST_FRAGMENT);

        return frag;
    }

    public TaskListFragment getTaskListFragment() {
        TaskListFragment frag = (TaskListFragment) getSupportFragmentManager()
                .findFragmentByTag(TaskListFragment.TAG_TASKLIST_FRAGMENT);

        return frag;
    }

    public TaskEditFragment getTaskEditFragment() {
        TaskEditFragment frag = (TaskEditFragment) getSupportFragmentManager()
                .findFragmentByTag(TaskEditFragment.TAG_TASKEDIT_FRAGMENT);

        return frag;
    }

    public TagUpdatesFragment getTagUpdatesFragment() {
        TagUpdatesFragment frag = (TagUpdatesFragment) getSupportFragmentManager()
                .findFragmentByTag(TagUpdatesFragment.TAG_UPDATES_FRAGMENT);

        return frag;
    }


    @Override
    protected void onCreate(Bundle savedInstanceState) {
        super.onCreate(savedInstanceState);
        ContextManager.setContext(this);
        new StartupService().onStartupApplication(this);
    }

    @Override
    protected void onNewIntent(Intent intent) {
        super.onNewIntent(intent);
        FilterListFragment frag = getFilterListFragment();
        if (frag != null) {
            frag.onNewIntent(intent);
        }
    }

    @Override
    protected void onResume() {
        super.onResume();

        android.content.IntentFilter reminderIntentFilter = new android.content.IntentFilter(
                Notifications.BROADCAST_IN_APP_NOTIFY);
        reminderIntentFilter.setPriority(1);
        registerReceiver(reminderReceiver, reminderIntentFilter);
        registerReceiver(repeatConfirmationReceiver,
                new android.content.IntentFilter(
                        AstridApiConstants.BROADCAST_EVENT_TASK_REPEATED));
    }

    @Override
    protected void onPause() {
        super.onPause();
        AndroidUtilities.tryUnregisterReceiver(this, reminderReceiver);
        AndroidUtilities.tryUnregisterReceiver(this, repeatConfirmationReceiver);
    }

    /**
     * Handles items being clicked from the filterlist-fragment. Return true if item is handled.
     */
    public boolean onFilterItemClicked(FilterListItem item) {
        if (this instanceof TaskListActivity && (item instanceof Filter) ) {
            ((TaskListActivity) this).setSelectedItem((Filter) item);
        }
        if (item instanceof SearchFilter) {
            onSearchRequested();
            StatisticsService.reportEvent(StatisticsConstants.FILTER_SEARCH);
            return false;
        } else {
            // If showing both fragments, directly update the tasklist-fragment
            Intent intent = getIntent();

            if(item instanceof Filter) {
                Filter filter = (Filter)item;

                Bundle extras = configureIntentAndExtrasWithFilter(intent, filter);
                if (fragmentLayout == LAYOUT_TRIPLE && getTaskEditFragment() != null) {
                    onBackPressed(); // remove the task edit fragment when switching between lists
                }
                setupTasklistFragmentWithFilter(filter, extras);

                // no animation for dualpane-layout
                AndroidUtilities.callOverridePendingTransition(this, 0, 0);
                StatisticsService.reportEvent(StatisticsConstants.FILTER_LIST);
                return true;
            } else if(item instanceof IntentFilter) {
                try {
                    ((IntentFilter)item).intent.send();
                } catch (CanceledException e) {
                    // ignore
                }
            }
            return false;
        }
    }

    protected Bundle configureIntentAndExtrasWithFilter(Intent intent, Filter filter) {
        if(filter instanceof FilterWithCustomIntent) {
            int lastSelectedList = intent.getIntExtra(FilterListFragment.TOKEN_LAST_SELECTED, 0);
            intent = ((FilterWithCustomIntent)filter).getCustomIntent();
            intent.putExtra(FilterListFragment.TOKEN_LAST_SELECTED, lastSelectedList);
        } else {
            intent.putExtra(TaskListFragment.TOKEN_FILTER, filter);
        }

        setIntent(intent);

        Bundle extras = intent.getExtras();
        if (extras != null)
            extras = (Bundle) extras.clone();
        return extras;
    }

    public void setupActivityFragment(TagData tagData) {
        if (fragmentLayout == LAYOUT_SINGLE)
            return;

        if (fragmentLayout == LAYOUT_TRIPLE)
            findViewById(R.id.taskedit_fragment_container).setVisibility(View.VISIBLE);
        FragmentManager manager = getSupportFragmentManager();
        FragmentTransaction transaction = manager.beginTransaction();

        TagUpdatesFragment updates = new TagUpdatesFragment(tagData);
        transaction.replace(R.id.taskedit_fragment_container, updates, TagUpdatesFragment.TAG_UPDATES_FRAGMENT);
        transaction.commit();
    }

    public void setupTasklistFragmentWithFilter(Filter filter, Bundle extras) {
        Class<?> customTaskList = TaskListFragment.class;

        if(filter == null || CoreFilterExposer.isInbox(filter)) {
            SharedPreferences publicPrefs = AstridPreferences.getPublicPrefs(this);
            int sortFlags = publicPrefs.getInt(SortHelper.PREF_SORT_FLAGS, 0);
            if(SortHelper.isManualSort(sortFlags))
                customTaskList = SubtasksListFragment.class;
        }

        setupTasklistFragmentWithFilterAndCustomTaskList(filter, extras, customTaskList);
    }

<<<<<<< HEAD
    public final void setupTasklistFragmentWithFilterAndCustomTaskList(Filter filter, Class<?> customTaskList) {
        Class<?> component = customTaskList;
        if (filter == null)
            getIntent().removeExtra(TaskListFragment.TOKEN_FILTER);
        else
            getIntent().putExtra(TaskListFragment.TOKEN_FILTER, filter);
        if (filter instanceof FilterWithCustomIntent) {
            try {
                component = Class.forName(((FilterWithCustomIntent) filter).customTaskList.getClassName());
            } catch (Exception e) {
                // Invalid
            }
        }
        FragmentManager manager = getSupportFragmentManager();
        FragmentTransaction transaction = manager.beginTransaction();
=======
    public void setupTasklistFragmentWithFilterAndCustomTaskList(Filter filter, Bundle extras, Class<?> customTaskList) {
        TaskListFragment newFragment = TaskListFragment.instantiateWithFilterAndExtras(filter, extras, customTaskList);
>>>>>>> 760d7da1

        try {
            FragmentManager manager = getSupportFragmentManager();
            FragmentTransaction transaction = manager.beginTransaction();
            transaction.replace(R.id.tasklist_fragment_container, newFragment,
                    TaskListFragment.TAG_TASKLIST_FRAGMENT);
            transaction.commit();
            runOnUiThread(new Runnable() {
                @Override
                public void run() {
                    getSupportFragmentManager().executePendingTransactions();
                }
            });
        } catch (Exception e) {
            // Don't worry about it
            e.printStackTrace();
        }
    }

    @Override
    public void onTaskListItemClicked(long taskId) {
        Intent intent = new Intent(this, TaskEditActivity.class);
        intent.putExtra(TaskEditFragment.TOKEN_ID, taskId);
        getIntent().putExtra(TaskEditFragment.TOKEN_ID, taskId); // Needs to be in activity intent so that TEA onResume doesn't create a blank activity
        if (getIntent().hasExtra(TaskListFragment.TOKEN_FILTER))
            intent.putExtra(TaskListFragment.TOKEN_FILTER, getIntent().getParcelableExtra(TaskListFragment.TOKEN_FILTER));

        if (fragmentLayout != LAYOUT_SINGLE) {
            TaskEditFragment editActivity = getTaskEditFragment();
            if (fragmentLayout == LAYOUT_TRIPLE)
                findViewById(R.id.taskedit_fragment_container).setVisibility(View.VISIBLE);

            if(editActivity == null) {
                editActivity = new TaskEditFragment();
                FragmentTransaction transaction = getSupportFragmentManager().beginTransaction();
                transaction.add(R.id.taskedit_fragment_container, editActivity, TaskEditFragment.TAG_TASKEDIT_FRAGMENT);
                transaction.addToBackStack(null);
                transaction.commit();
                runOnUiThread(new Runnable() {
                    @Override
                    public void run() {
                        // Force the transaction to occur so that we can be guaranteed of the fragment existing if we try to present it
                        getSupportFragmentManager().executePendingTransactions();
                    }
                });
            }

            editActivity.save(true);
            editActivity.repopulateFromScratch(intent);
            TaskListFragment tlf = getTaskListFragment();
            if (tlf != null)
                tlf.loadTaskListContent(true);

        } else {
            startActivityForResult(intent, TaskListFragment.ACTIVITY_EDIT_TASK);
            AndroidUtilities.callOverridePendingTransition(this, R.anim.slide_left_in, R.anim.slide_left_out);
        }
    }

    @Override
    public void onBackPressed() {
        super.onBackPressed();
    }

    @Override
    public void onTaskEditDetailsClicked(int category, int position) {
        //

    }

    // --- fragment helpers

    protected void removeFragment(String tag) {
        FragmentManager fm = getSupportFragmentManager();
        Fragment fragment = fm.findFragmentByTag(tag);
        if(fragment != null) {
            FragmentTransaction ft = getSupportFragmentManager().beginTransaction();
            ft.remove(fragment);
            ft.commit();
        }
    }

    protected Fragment setupFragment(String tag, int container, Class<? extends Fragment> cls, boolean createImmediate) {
        final FragmentManager fm = getSupportFragmentManager();
        Fragment fragment = fm.findFragmentByTag(tag);
        if(fragment == null) {
            try {
                fragment = cls.newInstance();
            } catch (InstantiationException e) {
                return null;
            } catch (IllegalAccessException e) {
                return null;
            }

            FragmentTransaction ft = getSupportFragmentManager().beginTransaction();
            if (container == 0)
                ft.add(fragment, tag);
            else
                ft.replace(container, fragment, tag);
            ft.commit();
            if (createImmediate)
                runOnUiThread(new Runnable() {
                    @Override
                    public void run() {
                        fm.executePendingTransactions();
                    }
                });
        }
        return fragment;
    }

    /**
     * @return LAYOUT_SINGLE, LAYOUT_DOUBLE, or LAYOUT_TRIPLE
     */
    public int getFragmentLayout() {
        return fragmentLayout;
    }

    private class ReminderReceiver extends BroadcastReceiver {
        @Override
        public void onReceive(Context context, final Intent intent) {
            // Process in app notification
            Intent customIntent = intent.getExtras().getParcelable(Notifications.EXTRAS_CUSTOM_INTENT);
            long taskId = customIntent.getLongExtra(NotificationFragment.TOKEN_ID, 0);
            if (taskId > 0) {
                String text = intent.getStringExtra(Notifications.EXTRAS_TEXT);
                try {
                    new ReminderDialog(AstridActivity.this, taskId, text).show();
                } catch (BadTokenException e) { // Activity not running when tried to show dialog--rebroadcast
                    new Thread() {
                        @Override
                        public void run() {
                            AndroidUtilities.sleepDeep(500L);
                            sendBroadcast(intent);
                        }
                    }.start();
                    return;
                }
            }

            // Remove broadcast
            abortBroadcast();
        }

    }

    private class RepeatConfirmationReceiver extends BroadcastReceiver {
        @Override
        public void onReceive(Context context, final Intent intent) {
            long taskId = intent.getLongExtra(
                    AstridApiConstants.EXTRAS_TASK_ID, 0);
            if (taskId > 0) {
                long oldDueDate = intent.getLongExtra(
                        AstridApiConstants.EXTRAS_OLD_DUE_DATE, 0);
                long newDueDate = intent.getLongExtra(
                        AstridApiConstants.EXTRAS_NEW_DUE_DATE, 0);
                Task task = PluginServices.getTaskService().fetchById(taskId,
                        DateChangedAlerts.REPEAT_RESCHEDULED_PROPERTIES);

                try {
                    DateChangedAlerts.showRepeatTaskRescheduledDialog(
                            AstridActivity.this, task, oldDueDate, newDueDate);
                } catch (BadTokenException e) { // Activity not running when tried to show dialog--rebroadcast
                    new Thread() {
                        @Override
                        public void run() {
                            sendBroadcast(intent);
                        }
                    }.start();
                }
            }
        }
    }

}<|MERGE_RESOLUTION|>--- conflicted
+++ resolved
@@ -211,26 +211,8 @@
         setupTasklistFragmentWithFilterAndCustomTaskList(filter, extras, customTaskList);
     }
 
-<<<<<<< HEAD
-    public final void setupTasklistFragmentWithFilterAndCustomTaskList(Filter filter, Class<?> customTaskList) {
-        Class<?> component = customTaskList;
-        if (filter == null)
-            getIntent().removeExtra(TaskListFragment.TOKEN_FILTER);
-        else
-            getIntent().putExtra(TaskListFragment.TOKEN_FILTER, filter);
-        if (filter instanceof FilterWithCustomIntent) {
-            try {
-                component = Class.forName(((FilterWithCustomIntent) filter).customTaskList.getClassName());
-            } catch (Exception e) {
-                // Invalid
-            }
-        }
-        FragmentManager manager = getSupportFragmentManager();
-        FragmentTransaction transaction = manager.beginTransaction();
-=======
     public void setupTasklistFragmentWithFilterAndCustomTaskList(Filter filter, Bundle extras, Class<?> customTaskList) {
         TaskListFragment newFragment = TaskListFragment.instantiateWithFilterAndExtras(filter, extras, customTaskList);
->>>>>>> 760d7da1
 
         try {
             FragmentManager manager = getSupportFragmentManager();
