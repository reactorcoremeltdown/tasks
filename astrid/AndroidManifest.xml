--- conflicted
+++ resolved
@@ -77,20 +77,12 @@
               android:windowSoftInputMode="stateHidden"
               android:screenOrientation="portrait">
     </activity>
-<<<<<<< HEAD
-    <activity android:name="com.todoroo.astrid.welcome.WelcomeGraphic"
-              android:windowSoftInputMode="stateHidden">    
-    </activity>
     <activity android:name="com.todoroo.astrid.activity.TaskListWrapperActivity"
-              android:windowSoftInputMode="stateHidden">
-=======
-    <activity android:name="com.todoroo.astrid.activity.TaskListActivity"
               android:windowSoftInputMode="stateHidden|adjustResize">
       <intent-filter>
         <action android:name="android.intent.action.MAIN" />
         <category android:name="android.intent.category.LAUNCHER" />
       </intent-filter>
->>>>>>> 626c7f5c
       <intent-filter>
         <action android:name="android.intent.action.VIEW" />
         <category android:name="android.intent.category.DEFAULT" />
@@ -345,13 +337,8 @@
         <category android:name="android.intent.category.DEFAULT" />
       </intent-filter>
     </receiver>    
-<<<<<<< HEAD
     <activity android:name="com.todoroo.astrid.actfm.TagViewWrapperActivity"
-              android:windowSoftInputMode="stateHidden"
-=======
-    <activity android:name="com.todoroo.astrid.actfm.TagViewActivity"
               android:windowSoftInputMode="stateHidden|adjustResize"
->>>>>>> 626c7f5c
               android:theme="@style/Theme">
         <intent-filter>
           <action android:name="android.intent.action.VIEW" />
