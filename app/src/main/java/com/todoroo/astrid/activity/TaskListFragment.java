--- conflicted
+++ resolved
@@ -377,7 +377,6 @@
               recyclerAdapter.restoreSaveState(saveState);
             });
 
-<<<<<<< HEAD
     ((DefaultItemAnimator) recyclerView.getItemAnimator()).setSupportsChangeAnimations(false);
     recyclerAdapter.applyToRecyclerView(recyclerView);
     recyclerView.setLayoutManager(new LinearLayoutManager(context));
@@ -478,6 +477,10 @@
    * ======================================================================
    */
 
+  public void onTaskSaved() {
+    recyclerAdapter.onTaskSaved();
+  }
+
   public void onTaskDelete(List<Task> tasks) {
     for (Task task : tasks) {
       onTaskDelete(task);
@@ -507,15 +510,6 @@
                   + recognizedSpeech.substring(1).toLowerCase();
 
           onTaskListItemClicked(addTask(recognizedSpeech));
-=======
-    public void onTaskSaved() {
-        recyclerAdapter.onTaskSaved();
-    }
-
-    public void onTaskDelete(List<Task> tasks) {
-        for (Task task : tasks) {
-            onTaskDelete(task);
->>>>>>> 9b10ee42
         }
       }
     } else if (requestCode == REQUEST_EDIT_FILTER) {
