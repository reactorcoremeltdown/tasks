/*
 * Copyright (c) 2012 Todoroo Inc
 *
 * See the file "LICENSE" for the full license governing this code.
 */

package com.todoroo.astrid.core;

import android.content.Context;
import android.content.res.Resources;
import com.todoroo.andlib.sql.Criterion;
import com.todoroo.andlib.sql.Field;
import com.todoroo.andlib.sql.Query;
import com.todoroo.andlib.sql.QueryTemplate;
import com.todoroo.andlib.utility.AndroidUtilities;
import com.todoroo.astrid.api.Filter;
import com.todoroo.astrid.api.PermaSql;
import com.todoroo.astrid.dao.TaskDao.TaskCriteria;
import com.todoroo.astrid.data.Task;
import java.util.ArrayList;
import java.util.HashMap;
import java.util.List;
import java.util.Map;
import javax.inject.Inject;
import org.tasks.R;
import org.tasks.data.Tag;
import org.tasks.filters.RecentlyModifiedFilter;
import org.tasks.filters.SortableFilter;
import org.tasks.injection.ForApplication;
import org.tasks.preferences.Preferences;
import org.tasks.themes.CustomIcons;

/**
 * Exposes Astrid's built in filters to the NavigationDrawerFragment
 *
 * @author Tim Su <tim@todoroo.com>
 */
public final class BuiltInFilterExposer {

  private final Preferences preferences;
  private final Context context;

  @Inject
  public BuiltInFilterExposer(@ForApplication Context context, Preferences preferences) {
    this.context = context;
    this.preferences = preferences;
  }

  /** Build inbox filter */
  public static Filter getMyTasksFilter(Resources r) {
    return new SortableFilter(
        r.getString(R.string.BFE_Active),
        new QueryTemplate().where(TaskCriteria.activeAndVisible()));
  }

  public static Filter getTodayFilter(Resources r) {
    String todayTitle = AndroidUtilities.capitalize(r.getString(R.string.today));
    Map<String, Object> todayValues = new HashMap<>();
    todayValues.put(Task.DUE_DATE.name, PermaSql.VALUE_NOON);
    return new SortableFilter(
        todayTitle,
        new QueryTemplate()
            .where(
                Criterion.and(
                    TaskCriteria.activeAndVisible(),
                    Task.DUE_DATE.gt(0),
                    Task.DUE_DATE.lte(PermaSql.VALUE_EOD))),
        todayValues);
  }

  public static Filter getRecentlyModifiedFilter(Resources r) {
<<<<<<< HEAD
    return new RecentlyModifiedFilter(r.getString(R.string.BFE_Recent));
=======
    return new NoSubtasksFilter(
        r.getString(R.string.BFE_Recent),
        new QueryTemplate()
            .where(Task.DELETION_DATE.lte(0))
            .orderBy(Order.desc(Task.MODIFICATION_DATE))
            .limit(15));
>>>>>>> ee85f540
  }

  public static Filter getUncategorizedFilter(Resources r) {
    return new Filter(
        r.getString(R.string.tag_FEx_untagged),
        new QueryTemplate()
            .where(
                Criterion.and(
                    Criterion.not(
                        Task.UUID.in(Query.select(Field.field("task_uid")).from(Tag.TABLE))),
                    TaskCriteria.activeAndVisible())));
  }

  public static boolean isInbox(Context context, Filter filter) {
    return filter != null && filter.equals(getMyTasksFilter(context.getResources()));
  }

  public static boolean isTodayFilter(Context context, Filter filter) {
    return filter != null && filter.equals(getTodayFilter(context.getResources()));
  }

  public static boolean isUncategorizedFilter(Context context, Filter filter) {
    return filter != null && filter.equals(getUncategorizedFilter(context.getResources()));
  }

  public static boolean isRecentlyModifiedFilter(Context context, Filter filter) {
    return filter != null && filter.equals(getRecentlyModifiedFilter(context.getResources()));
  }

  public Filter getMyTasksFilter() {
    Filter myTasksFilter = getMyTasksFilter(context.getResources());
    myTasksFilter.icon = CustomIcons.getALL_INBOX();
    return myTasksFilter;
  }

  public List<Filter> getFilters() {
    Resources r = context.getResources();
    // core filters
    List<Filter> filters = new ArrayList<>();

    if (preferences.getBoolean(R.string.p_show_today_filter, true)) {
      Filter todayFilter = getTodayFilter(r);
      todayFilter.icon = CustomIcons.getTODAY();
      filters.add(todayFilter);
    }
    if (preferences.getBoolean(R.string.p_show_recently_modified_filter, true)) {
      Filter recentlyModifiedFilter = getRecentlyModifiedFilter(r);
      recentlyModifiedFilter.icon = CustomIcons.getHISTORY();
      filters.add(recentlyModifiedFilter);
    }
    if (preferences.getBoolean(R.string.p_show_not_in_list_filter, true)) {
      Filter uncategorizedFilter = getUncategorizedFilter(r);
      uncategorizedFilter.icon = CustomIcons.getLABEL_OFF();
      filters.add(uncategorizedFilter);
    }
    // transmit filter list
    return filters;
  }
}<|MERGE_RESOLUTION|>--- conflicted
+++ resolved
@@ -69,16 +69,7 @@
   }
 
   public static Filter getRecentlyModifiedFilter(Resources r) {
-<<<<<<< HEAD
     return new RecentlyModifiedFilter(r.getString(R.string.BFE_Recent));
-=======
-    return new NoSubtasksFilter(
-        r.getString(R.string.BFE_Recent),
-        new QueryTemplate()
-            .where(Task.DELETION_DATE.lte(0))
-            .orderBy(Order.desc(Task.MODIFICATION_DATE))
-            .limit(15));
->>>>>>> ee85f540
   }
 
   public static Filter getUncategorizedFilter(Resources r) {
