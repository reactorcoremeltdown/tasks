package org.tasks.backup;

import com.todoroo.astrid.data.Task;

import org.tasks.data.Alarm;
import org.tasks.data.CaldavAccount;
import org.tasks.data.CaldavTask;
import org.tasks.data.Filter;
import org.tasks.data.GoogleTask;
import org.tasks.data.GoogleTaskList;
import org.tasks.data.Location;
import org.tasks.data.Tag;
import org.tasks.data.TagData;
import org.tasks.data.TaskAttachment;
import org.tasks.data.UserActivity;

import java.util.Collections;
import java.util.List;

import static java.util.Collections.emptyList;

public class BackupContainer {

    List<TaskBackup> tasks;
    List<TagData> tags;
    List<Filter> filters;
    List<GoogleTaskList> googleTaskLists;
    List<CaldavAccount> caldavAccounts;

    BackupContainer(List<TaskBackup> tasks, List<TagData> tags, List<Filter> filters,
                    List<GoogleTaskList> googleTaskLists, List<CaldavAccount> caldavAccounts) {
        this.tasks = tasks;
        this.tags = tags;
        this.filters = filters;
        this.googleTaskLists = googleTaskLists;
        this.caldavAccounts = caldavAccounts;
    }

    static class TaskBackup {
        Task task;
        List<Alarm> alarms;
        List<Location> locations;
        List<Tag> tags;
        List<GoogleTask> google;
        List<UserActivity> comments;
<<<<<<< HEAD
        List<CaldavTask> caldavTasks;

        TaskBackup(Task task, List<Alarm> alarms, List<Location> locations, List<Tag> tags,
                   List<GoogleTask> google, List<UserActivity> comments, List<CaldavTask> caldavTasks) {
=======
        private List<TaskAttachment> attachments;

        TaskBackup(Task task, List<Alarm> alarms, List<Location> locations, List<Tag> tags,
                   List<GoogleTask> google, List<UserActivity> comments, List<TaskAttachment> attachments) {
>>>>>>> 9b3372f1
            this.task = task;
            this.alarms = alarms;
            this.locations = locations;
            this.tags = tags;
            this.google = google;
            this.comments = comments;
<<<<<<< HEAD
            this.caldavTasks = caldavTasks;
=======
            this.attachments = attachments;
        }

        List<TaskAttachment> getAttachments() {
            return attachments == null ? emptyList() : attachments;
>>>>>>> 9b3372f1
        }
    }
}<|MERGE_RESOLUTION|>--- conflicted
+++ resolved
@@ -14,7 +14,6 @@
 import org.tasks.data.TaskAttachment;
 import org.tasks.data.UserActivity;
 
-import java.util.Collections;
 import java.util.List;
 
 import static java.util.Collections.emptyList;
@@ -43,32 +42,28 @@
         List<Tag> tags;
         List<GoogleTask> google;
         List<UserActivity> comments;
-<<<<<<< HEAD
-        List<CaldavTask> caldavTasks;
+        private List<TaskAttachment> attachments;
+        private List<CaldavTask> caldavTasks;
 
         TaskBackup(Task task, List<Alarm> alarms, List<Location> locations, List<Tag> tags,
-                   List<GoogleTask> google, List<UserActivity> comments, List<CaldavTask> caldavTasks) {
-=======
-        private List<TaskAttachment> attachments;
-
-        TaskBackup(Task task, List<Alarm> alarms, List<Location> locations, List<Tag> tags,
-                   List<GoogleTask> google, List<UserActivity> comments, List<TaskAttachment> attachments) {
->>>>>>> 9b3372f1
+                   List<GoogleTask> google, List<UserActivity> comments, List<TaskAttachment> attachments,
+                   List<CaldavTask> caldavTasks) {
             this.task = task;
             this.alarms = alarms;
             this.locations = locations;
             this.tags = tags;
             this.google = google;
             this.comments = comments;
-<<<<<<< HEAD
+            this.attachments = attachments;
             this.caldavTasks = caldavTasks;
-=======
-            this.attachments = attachments;
         }
 
         List<TaskAttachment> getAttachments() {
             return attachments == null ? emptyList() : attachments;
->>>>>>> 9b3372f1
+        }
+
+        List<CaldavTask> getCaldavTasks() {
+            return caldavTasks == null ? emptyList() : caldavTasks;
         }
     }
 }