--- conflicted
+++ resolved
@@ -25,13 +25,8 @@
     defaultConfig {
         testApplicationId = "org.tasks.test"
         applicationId = "org.tasks"
-<<<<<<< HEAD
-        versionCode = 595
+        versionCode = 600
         versionName = "6.8.0"
-=======
-        versionCode = 596
-        versionName = "6.7.3"
->>>>>>> 6ca900e9
         targetSdkVersion(Versions.compileSdk)
         minSdkVersion(Versions.minSdk)
         multiDexEnabled = true
